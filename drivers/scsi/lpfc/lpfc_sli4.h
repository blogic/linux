/*******************************************************************
 * This file is part of the Emulex Linux Device Driver for         *
 * Fibre Channel Host Bus Adapters.                                *
 * Copyright (C) 2017-2019 Broadcom. All Rights Reserved. The term *
 * “Broadcom” refers to Broadcom Inc. and/or its subsidiaries.     *
 * Copyright (C) 2009-2016 Emulex.  All rights reserved.           *
 * EMULEX and SLI are trademarks of Emulex.                        *
 * www.broadcom.com                                                *
 *                                                                 *
 * This program is free software; you can redistribute it and/or   *
 * modify it under the terms of version 2 of the GNU General       *
 * Public License as published by the Free Software Foundation.    *
 * This program is distributed in the hope that it will be useful. *
 * ALL EXPRESS OR IMPLIED CONDITIONS, REPRESENTATIONS AND          *
 * WARRANTIES, INCLUDING ANY IMPLIED WARRANTY OF MERCHANTABILITY,  *
 * FITNESS FOR A PARTICULAR PURPOSE, OR NON-INFRINGEMENT, ARE      *
 * DISCLAIMED, EXCEPT TO THE EXTENT THAT SUCH DISCLAIMERS ARE HELD *
 * TO BE LEGALLY INVALID.  See the GNU General Public License for  *
 * more details, a copy of which can be found in the file COPYING  *
 * included with this package.                                     *
 *******************************************************************/

#if defined(CONFIG_DEBUG_FS) && !defined(CONFIG_SCSI_LPFC_DEBUG_FS)
#define CONFIG_SCSI_LPFC_DEBUG_FS
#endif

#define LPFC_ACTIVE_MBOX_WAIT_CNT               100
#define LPFC_XRI_EXCH_BUSY_WAIT_TMO		10000
#define LPFC_XRI_EXCH_BUSY_WAIT_T1   		10
#define LPFC_XRI_EXCH_BUSY_WAIT_T2              30000
#define LPFC_RPI_LOW_WATER_MARK			10

#define LPFC_UNREG_FCF                          1
#define LPFC_SKIP_UNREG_FCF                     0

/* Amount of time in seconds for waiting FCF rediscovery to complete */
#define LPFC_FCF_REDISCOVER_WAIT_TMO		2000 /* msec */

/* Number of SGL entries can be posted in a 4KB nonembedded mbox command */
#define LPFC_NEMBED_MBOX_SGL_CNT		254

/* Multi-queue arrangement for FCP EQ/CQ/WQ tuples */
#define LPFC_HBA_HDWQ_MIN	0
#define LPFC_HBA_HDWQ_MAX	128
#define LPFC_HBA_HDWQ_DEF	0

<<<<<<< HEAD
/* FCP MQ queue count limiting */
#define LPFC_FCP_MQ_THRESHOLD_MIN	0
#define LPFC_FCP_MQ_THRESHOLD_MAX	256
#define LPFC_FCP_MQ_THRESHOLD_DEF	8

/* Common buffer size to accomidate SCSI and NVME IO buffers */
#define LPFC_COMMON_IO_BUF_SZ	768

=======
>>>>>>> e74006ed
/*
 * Provide the default FCF Record attributes used by the driver
 * when nonFIP mode is configured and there is no other default
 * FCF Record attributes.
 */
#define LPFC_FCOE_FCF_DEF_INDEX	0
#define LPFC_FCOE_FCF_GET_FIRST	0xFFFF
#define LPFC_FCOE_FCF_NEXT_NONE	0xFFFF

#define LPFC_FCOE_NULL_VID	0xFFF
#define LPFC_FCOE_IGNORE_VID	0xFFFF

/* First 3 bytes of default FCF MAC is specified by FC_MAP */
#define LPFC_FCOE_FCF_MAC3	0xFF
#define LPFC_FCOE_FCF_MAC4	0xFF
#define LPFC_FCOE_FCF_MAC5	0xFE
#define LPFC_FCOE_FCF_MAP0	0x0E
#define LPFC_FCOE_FCF_MAP1	0xFC
#define LPFC_FCOE_FCF_MAP2	0x00
#define LPFC_FCOE_MAX_RCV_SIZE	0x800
#define LPFC_FCOE_FKA_ADV_PER	0
#define LPFC_FCOE_FIP_PRIORITY	0x80

#define sli4_sid_from_fc_hdr(fc_hdr)  \
	((fc_hdr)->fh_s_id[0] << 16 | \
	 (fc_hdr)->fh_s_id[1] <<  8 | \
	 (fc_hdr)->fh_s_id[2])

#define sli4_did_from_fc_hdr(fc_hdr)  \
	((fc_hdr)->fh_d_id[0] << 16 | \
	 (fc_hdr)->fh_d_id[1] <<  8 | \
	 (fc_hdr)->fh_d_id[2])

#define sli4_fctl_from_fc_hdr(fc_hdr)  \
	((fc_hdr)->fh_f_ctl[0] << 16 | \
	 (fc_hdr)->fh_f_ctl[1] <<  8 | \
	 (fc_hdr)->fh_f_ctl[2])

#define sli4_type_from_fc_hdr(fc_hdr)  \
	((fc_hdr)->fh_type)

#define LPFC_FW_RESET_MAXIMUM_WAIT_10MS_CNT 12000

#define INT_FW_UPGRADE	0
#define RUN_FW_UPGRADE	1

enum lpfc_sli4_queue_type {
	LPFC_EQ,
	LPFC_GCQ,
	LPFC_MCQ,
	LPFC_WCQ,
	LPFC_RCQ,
	LPFC_MQ,
	LPFC_WQ,
	LPFC_HRQ,
	LPFC_DRQ
};

/* The queue sub-type defines the functional purpose of the queue */
enum lpfc_sli4_queue_subtype {
	LPFC_NONE,
	LPFC_MBOX,
	LPFC_IO,
	LPFC_ELS,
	LPFC_NVMET,
	LPFC_NVME_LS,
	LPFC_USOL
};

/* RQ buffer list */
struct lpfc_rqb {
	uint16_t entry_count;	  /* Current number of RQ slots */
	uint16_t buffer_count;	  /* Current number of buffers posted */
	struct list_head rqb_buffer_list;  /* buffers assigned to this HBQ */
				  /* Callback for HBQ buffer allocation */
	struct rqb_dmabuf *(*rqb_alloc_buffer)(struct lpfc_hba *);
				  /* Callback for HBQ buffer free */
	void               (*rqb_free_buffer)(struct lpfc_hba *,
					       struct rqb_dmabuf *);
};

struct lpfc_queue {
	struct list_head list;
	struct list_head wq_list;
	struct list_head wqfull_list;
	enum lpfc_sli4_queue_type type;
	enum lpfc_sli4_queue_subtype subtype;
	struct lpfc_hba *phba;
	struct list_head child_list;
	struct list_head page_list;
	struct list_head sgl_list;
	struct list_head cpu_list;
	uint32_t entry_count;	/* Number of entries to support on the queue */
	uint32_t entry_size;	/* Size of each queue entry. */
	uint32_t entry_cnt_per_pg;
	uint32_t notify_interval; /* Queue Notification Interval
				   * For chip->host queues (EQ, CQ, RQ):
				   *  specifies the interval (number of
				   *  entries) where the doorbell is rung to
				   *  notify the chip of entry consumption.
				   * For host->chip queues (WQ):
				   *  specifies the interval (number of
				   *  entries) where consumption CQE is
				   *  requested to indicate WQ entries
				   *  consumed by the chip.
				   * Not used on an MQ.
				   */
#define LPFC_EQ_NOTIFY_INTRVL	16
#define LPFC_CQ_NOTIFY_INTRVL	16
#define LPFC_WQ_NOTIFY_INTRVL	16
#define LPFC_RQ_NOTIFY_INTRVL	16
	uint32_t max_proc_limit; /* Queue Processing Limit
				  * For chip->host queues (EQ, CQ):
				  *  specifies the maximum number of
				  *  entries to be consumed in one
				  *  processing iteration sequence. Queue
				  *  will be rearmed after each iteration.
				  * Not used on an MQ, RQ or WQ.
				  */
#define LPFC_EQ_MAX_PROC_LIMIT		256
#define LPFC_CQ_MIN_PROC_LIMIT		64
#define LPFC_CQ_MAX_PROC_LIMIT		LPFC_CQE_EXP_COUNT	// 4096
#define LPFC_CQ_DEF_MAX_PROC_LIMIT	LPFC_CQE_DEF_COUNT	// 1024
#define LPFC_CQ_MIN_THRESHOLD_TO_POLL	64
#define LPFC_CQ_MAX_THRESHOLD_TO_POLL	LPFC_CQ_DEF_MAX_PROC_LIMIT
#define LPFC_CQ_DEF_THRESHOLD_TO_POLL	LPFC_CQ_DEF_MAX_PROC_LIMIT
	uint32_t queue_claimed; /* indicates queue is being processed */
	uint32_t queue_id;	/* Queue ID assigned by the hardware */
	uint32_t assoc_qid;     /* Queue ID associated with, for CQ/WQ/MQ */
	uint32_t host_index;	/* The host's index for putting or getting */
	uint32_t hba_index;	/* The last known hba index for get or put */
	uint32_t q_mode;

	struct lpfc_sli_ring *pring; /* ptr to io ring associated with q */
	struct lpfc_rqb *rqbp;	/* ptr to RQ buffers */

	uint16_t page_count;	/* Number of pages allocated for this queue */
	uint16_t page_size;	/* size of page allocated for this queue */
#define LPFC_EXPANDED_PAGE_SIZE	16384
#define LPFC_DEFAULT_PAGE_SIZE	4096
	uint16_t chann;		/* Hardware Queue association WQ/CQ */
				/* CPU affinity for EQ */
#define LPFC_FIND_BY_EQ		0
#define LPFC_FIND_BY_HDWQ	1
	uint8_t db_format;
#define LPFC_DB_RING_FORMAT	0x01
#define LPFC_DB_LIST_FORMAT	0x02
	uint8_t q_flag;
#define HBA_NVMET_WQFULL	0x1 /* We hit WQ Full condition for NVMET */
#define HBA_NVMET_CQ_NOTIFY	0x1 /* LPFC_NVMET_CQ_NOTIFY CQEs this EQE */
#define LPFC_NVMET_CQ_NOTIFY	4
	void __iomem *db_regaddr;
	uint16_t dpp_enable;
	uint16_t dpp_id;
	void __iomem *dpp_regaddr;

	/* For q stats */
	uint32_t q_cnt_1;
	uint32_t q_cnt_2;
	uint32_t q_cnt_3;
	uint64_t q_cnt_4;
/* defines for EQ stats */
#define	EQ_max_eqe		q_cnt_1
#define	EQ_no_entry		q_cnt_2
#define	EQ_cqe_cnt		q_cnt_3
#define	EQ_processed		q_cnt_4

/* defines for CQ stats */
#define	CQ_mbox			q_cnt_1
#define	CQ_max_cqe		q_cnt_1
#define	CQ_release_wqe		q_cnt_2
#define	CQ_xri_aborted		q_cnt_3
#define	CQ_wq			q_cnt_4

/* defines for WQ stats */
#define	WQ_overflow		q_cnt_1
#define	WQ_posted		q_cnt_4

/* defines for RQ stats */
#define	RQ_no_posted_buf	q_cnt_1
#define	RQ_no_buf_found		q_cnt_2
#define	RQ_buf_posted		q_cnt_3
#define	RQ_rcv_buf		q_cnt_4

	struct work_struct	irqwork;
	struct work_struct	spwork;
	struct delayed_work	sched_irqwork;
	struct delayed_work	sched_spwork;

	uint64_t isr_timestamp;
	uint16_t hdwq;
	uint16_t last_cpu;	/* most recent cpu */
	uint8_t	qe_valid;
	struct lpfc_queue *assoc_qp;
	void **q_pgs;	/* array to index entries per page */
};

struct lpfc_sli4_link {
	uint32_t speed;
	uint8_t duplex;
	uint8_t status;
	uint8_t type;
	uint8_t number;
	uint8_t fault;
	uint32_t logical_speed;
	uint16_t topology;
};

struct lpfc_fcf_rec {
	uint8_t  fabric_name[8];
	uint8_t  switch_name[8];
	uint8_t  mac_addr[6];
	uint16_t fcf_indx;
	uint32_t priority;
	uint16_t vlan_id;
	uint32_t addr_mode;
	uint32_t flag;
#define BOOT_ENABLE	0x01
#define RECORD_VALID	0x02
};

struct lpfc_fcf_pri_rec {
	uint16_t fcf_index;
#define LPFC_FCF_ON_PRI_LIST 0x0001
#define LPFC_FCF_FLOGI_FAILED 0x0002
	uint16_t flag;
	uint32_t priority;
};

struct lpfc_fcf_pri {
	struct list_head list;
	struct lpfc_fcf_pri_rec fcf_rec;
};

/*
 * Maximum FCF table index, it is for driver internal book keeping, it
 * just needs to be no less than the supported HBA's FCF table size.
 */
#define LPFC_SLI4_FCF_TBL_INDX_MAX	32

struct lpfc_fcf {
	uint16_t fcfi;
	uint32_t fcf_flag;
#define FCF_AVAILABLE	0x01 /* FCF available for discovery */
#define FCF_REGISTERED	0x02 /* FCF registered with FW */
#define FCF_SCAN_DONE	0x04 /* FCF table scan done */
#define FCF_IN_USE	0x08 /* Atleast one discovery completed */
#define FCF_INIT_DISC	0x10 /* Initial FCF discovery */
#define FCF_DEAD_DISC	0x20 /* FCF DEAD fast FCF failover discovery */
#define FCF_ACVL_DISC	0x40 /* All CVL fast FCF failover discovery */
#define FCF_DISCOVERY	(FCF_INIT_DISC | FCF_DEAD_DISC | FCF_ACVL_DISC)
#define FCF_REDISC_PEND	0x80 /* FCF rediscovery pending */
#define FCF_REDISC_EVT	0x100 /* FCF rediscovery event to worker thread */
#define FCF_REDISC_FOV	0x200 /* Post FCF rediscovery fast failover */
#define FCF_REDISC_PROG (FCF_REDISC_PEND | FCF_REDISC_EVT)
	uint16_t fcf_redisc_attempted;
	uint32_t addr_mode;
	uint32_t eligible_fcf_cnt;
	struct lpfc_fcf_rec current_rec;
	struct lpfc_fcf_rec failover_rec;
	struct list_head fcf_pri_list;
	struct lpfc_fcf_pri fcf_pri[LPFC_SLI4_FCF_TBL_INDX_MAX];
	uint32_t current_fcf_scan_pri;
	struct timer_list redisc_wait;
	unsigned long *fcf_rr_bmask; /* Eligible FCF indexes for RR failover */
};


#define LPFC_REGION23_SIGNATURE "RG23"
#define LPFC_REGION23_VERSION	1
#define LPFC_REGION23_LAST_REC  0xff
#define DRIVER_SPECIFIC_TYPE	0xA2
#define LINUX_DRIVER_ID		0x20
#define PORT_STE_TYPE		0x1

struct lpfc_fip_param_hdr {
	uint8_t type;
#define FCOE_PARAM_TYPE		0xA0
	uint8_t length;
#define FCOE_PARAM_LENGTH	2
	uint8_t parm_version;
#define FIPP_VERSION		0x01
	uint8_t parm_flags;
#define	lpfc_fip_param_hdr_fipp_mode_SHIFT	6
#define	lpfc_fip_param_hdr_fipp_mode_MASK	0x3
#define lpfc_fip_param_hdr_fipp_mode_WORD	parm_flags
#define	FIPP_MODE_ON				0x1
#define	FIPP_MODE_OFF				0x0
#define FIPP_VLAN_VALID				0x1
};

struct lpfc_fcoe_params {
	uint8_t fc_map[3];
	uint8_t reserved1;
	uint16_t vlan_tag;
	uint8_t reserved[2];
};

struct lpfc_fcf_conn_hdr {
	uint8_t type;
#define FCOE_CONN_TBL_TYPE		0xA1
	uint8_t length;   /* words */
	uint8_t reserved[2];
};

struct lpfc_fcf_conn_rec {
	uint16_t flags;
#define	FCFCNCT_VALID		0x0001
#define	FCFCNCT_BOOT		0x0002
#define	FCFCNCT_PRIMARY		0x0004   /* if not set, Secondary */
#define	FCFCNCT_FBNM_VALID	0x0008
#define	FCFCNCT_SWNM_VALID	0x0010
#define	FCFCNCT_VLAN_VALID	0x0020
#define	FCFCNCT_AM_VALID	0x0040
#define	FCFCNCT_AM_PREFERRED	0x0080   /* if not set, AM Required */
#define	FCFCNCT_AM_SPMA		0x0100	 /* if not set, FPMA */

	uint16_t vlan_tag;
	uint8_t fabric_name[8];
	uint8_t switch_name[8];
};

struct lpfc_fcf_conn_entry {
	struct list_head list;
	struct lpfc_fcf_conn_rec conn_rec;
};

/*
 * Define the host's bootstrap mailbox.  This structure contains
 * the member attributes needed to create, use, and destroy the
 * bootstrap mailbox region.
 *
 * The macro definitions for the bmbx data structure are defined
 * in lpfc_hw4.h with the register definition.
 */
struct lpfc_bmbx {
	struct lpfc_dmabuf *dmabuf;
	struct dma_address dma_address;
	void *avirt;
	dma_addr_t aphys;
	uint32_t bmbx_size;
};

#define LPFC_EQE_SIZE LPFC_EQE_SIZE_4

#define LPFC_EQE_SIZE_4B 	4
#define LPFC_EQE_SIZE_16B	16
#define LPFC_CQE_SIZE		16
#define LPFC_WQE_SIZE		64
#define LPFC_WQE128_SIZE	128
#define LPFC_MQE_SIZE		256
#define LPFC_RQE_SIZE		8

#define LPFC_EQE_DEF_COUNT	1024
#define LPFC_CQE_DEF_COUNT      1024
#define LPFC_CQE_EXP_COUNT      4096
#define LPFC_WQE_DEF_COUNT      256
#define LPFC_WQE_EXP_COUNT      1024
#define LPFC_MQE_DEF_COUNT      16
#define LPFC_RQE_DEF_COUNT	512

#define LPFC_QUEUE_NOARM	false
#define LPFC_QUEUE_REARM	true


/*
 * SLI4 CT field defines
 */
#define SLI4_CT_RPI 0
#define SLI4_CT_VPI 1
#define SLI4_CT_VFI 2
#define SLI4_CT_FCFI 3

/*
 * SLI4 specific data structures
 */
struct lpfc_max_cfg_param {
	uint16_t max_xri;
	uint16_t xri_base;
	uint16_t xri_used;
	uint16_t max_rpi;
	uint16_t rpi_base;
	uint16_t rpi_used;
	uint16_t max_vpi;
	uint16_t vpi_base;
	uint16_t vpi_used;
	uint16_t max_vfi;
	uint16_t vfi_base;
	uint16_t vfi_used;
	uint16_t max_fcfi;
	uint16_t fcfi_used;
	uint16_t max_eq;
	uint16_t max_rq;
	uint16_t max_cq;
	uint16_t max_wq;
};

struct lpfc_hba;
/* SLI4 HBA multi-fcp queue handler struct */
#define LPFC_SLI4_HANDLER_NAME_SZ	16
struct lpfc_hba_eq_hdl {
	uint32_t idx;
	char handler_name[LPFC_SLI4_HANDLER_NAME_SZ];
	struct lpfc_hba *phba;
	struct lpfc_queue *eq;
};

/*BB Credit recovery value*/
struct lpfc_bbscn_params {
	uint32_t word0;
#define lpfc_bbscn_min_SHIFT		0
#define lpfc_bbscn_min_MASK		0x0000000F
#define lpfc_bbscn_min_WORD		word0
#define lpfc_bbscn_max_SHIFT		4
#define lpfc_bbscn_max_MASK		0x0000000F
#define lpfc_bbscn_max_WORD		word0
#define lpfc_bbscn_def_SHIFT		8
#define lpfc_bbscn_def_MASK		0x0000000F
#define lpfc_bbscn_def_WORD		word0
};

/* Port Capabilities for SLI4 Parameters */
struct lpfc_pc_sli4_params {
	uint32_t supported;
	uint32_t if_type;
	uint32_t sli_rev;
	uint32_t sli_family;
	uint32_t featurelevel_1;
	uint32_t featurelevel_2;
	uint32_t proto_types;
#define LPFC_SLI4_PROTO_FCOE	0x0000001
#define LPFC_SLI4_PROTO_FC	0x0000002
#define LPFC_SLI4_PROTO_NIC	0x0000004
#define LPFC_SLI4_PROTO_ISCSI	0x0000008
#define LPFC_SLI4_PROTO_RDMA	0x0000010
	uint32_t sge_supp_len;
	uint32_t if_page_sz;
	uint32_t rq_db_window;
	uint32_t loopbk_scope;
	uint32_t oas_supported;
	uint32_t eq_pages_max;
	uint32_t eqe_size;
	uint32_t cq_pages_max;
	uint32_t cqe_size;
	uint32_t mq_pages_max;
	uint32_t mqe_size;
	uint32_t mq_elem_cnt;
	uint32_t wq_pages_max;
	uint32_t wqe_size;
	uint32_t rq_pages_max;
	uint32_t rqe_size;
	uint32_t hdr_pages_max;
	uint32_t hdr_size;
	uint32_t hdr_pp_align;
	uint32_t sgl_pages_max;
	uint32_t sgl_pp_align;
	uint8_t cqv;
	uint8_t mqv;
	uint8_t wqv;
	uint8_t rqv;
	uint8_t eqav;
	uint8_t cqav;
	uint8_t wqsize;
	uint8_t bv1s;
#define LPFC_WQ_SZ64_SUPPORT	1
#define LPFC_WQ_SZ128_SUPPORT	2
	uint8_t wqpcnt;
	uint8_t nvme;
};

#define LPFC_CQ_4K_PAGE_SZ	0x1
#define LPFC_CQ_16K_PAGE_SZ	0x4
#define LPFC_WQ_4K_PAGE_SZ	0x1
#define LPFC_WQ_16K_PAGE_SZ	0x4

struct lpfc_iov {
	uint32_t pf_number;
	uint32_t vf_number;
};

struct lpfc_sli4_lnk_info {
	uint8_t lnk_dv;
#define LPFC_LNK_DAT_INVAL	0
#define LPFC_LNK_DAT_VAL	1
	uint8_t lnk_tp;
#define LPFC_LNK_GE		0x0 /* FCoE */
#define LPFC_LNK_FC		0x1 /* FC */
#define LPFC_LNK_FC_TRUNKED	0x2 /* FC_Trunked */
	uint8_t lnk_no;
	uint8_t optic_state;
};

#define LPFC_SLI4_HANDLER_CNT		(LPFC_HBA_IO_CHAN_MAX+ \
					 LPFC_FOF_IO_CHAN_NUM)

/* Used for IRQ vector to CPU mapping */
struct lpfc_vector_map_info {
	uint16_t	phys_id;
	uint16_t	core_id;
	uint16_t	irq;
	uint16_t	eq;
	uint16_t	hdwq;
	uint16_t	flag;
#define LPFC_CPU_MAP_HYPER	0x1
#define LPFC_CPU_MAP_UNASSIGN	0x2
#define LPFC_CPU_FIRST_IRQ	0x4
};
#define LPFC_VECTOR_MAP_EMPTY	0xffff

/* Multi-XRI pool */
#define XRI_BATCH               8

struct lpfc_pbl_pool {
	struct list_head list;
	u32 count;
	spinlock_t lock;	/* lock for pbl_pool*/
};

struct lpfc_pvt_pool {
	u32 low_watermark;
	u32 high_watermark;

	struct list_head list;
	u32 count;
	spinlock_t lock;	/* lock for pvt_pool */
};

struct lpfc_multixri_pool {
	u32 xri_limit;

	/* Starting point when searching a pbl_pool with round-robin method */
	u32 rrb_next_hwqid;

	/* Used by lpfc_adjust_pvt_pool_count.
	 * io_req_count is incremented by 1 during IO submission. The heartbeat
	 * handler uses these two variables to determine if pvt_pool is idle or
	 * busy.
	 */
	u32 prev_io_req_count;
	u32 io_req_count;

	/* statistics */
	u32 pbl_empty_count;
#ifdef LPFC_MXP_STAT
	u32 above_limit_count;
	u32 below_limit_count;
	u32 local_pbl_hit_count;
	u32 other_pbl_hit_count;
	u32 stat_max_hwm;

#define LPFC_MXP_SNAPSHOT_TAKEN 3 /* snapshot is taken at 3rd heartbeats */
	u32 stat_pbl_count;
	u32 stat_pvt_count;
	u32 stat_busy_count;
	u32 stat_snapshot_taken;
#endif

	/* TODO: Separate pvt_pool into get and put list */
	struct lpfc_pbl_pool pbl_pool;   /* Public free XRI pool */
	struct lpfc_pvt_pool pvt_pool;   /* Private free XRI pool */
};

struct lpfc_fc4_ctrl_stat {
	u32 input_requests;
	u32 output_requests;
	u32 control_requests;
	u32 io_cmpls;
};

#ifdef LPFC_HDWQ_LOCK_STAT
struct lpfc_lock_stat {
	uint32_t alloc_xri_get;
	uint32_t alloc_xri_put;
	uint32_t free_xri;
	uint32_t wq_access;
	uint32_t alloc_pvt_pool;
	uint32_t mv_from_pvt_pool;
	uint32_t mv_to_pub_pool;
	uint32_t mv_to_pvt_pool;
	uint32_t free_pub_pool;
	uint32_t free_pvt_pool;
};
#endif

struct lpfc_eq_intr_info {
	struct list_head list;
	uint32_t icnt;
};

/* SLI4 HBA data structure entries */
struct lpfc_sli4_hdw_queue {
	/* Pointers to the constructed SLI4 queues */
	struct lpfc_queue *hba_eq;  /* Event queues for HBA */
	struct lpfc_queue *io_cq;   /* Fast-path FCP & NVME compl queue */
	struct lpfc_queue *io_wq;   /* Fast-path FCP & NVME work queue */
	uint16_t io_cq_map;

	/* Keep track of IO buffers for this hardware queue */
	spinlock_t io_buf_list_get_lock;  /* Common buf alloc list lock */
	struct list_head lpfc_io_buf_list_get;
	spinlock_t io_buf_list_put_lock;  /* Common buf free list lock */
	struct list_head lpfc_io_buf_list_put;
	spinlock_t abts_io_buf_list_lock; /* list of aborted IOs */
	struct list_head lpfc_abts_io_buf_list;
	uint32_t total_io_bufs;
	uint32_t get_io_bufs;
	uint32_t put_io_bufs;
	uint32_t empty_io_bufs;
	uint32_t abts_scsi_io_bufs;
	uint32_t abts_nvme_io_bufs;

	/* Multi-XRI pool per HWQ */
	struct lpfc_multixri_pool *p_multixri_pool;

	/* FC-4 Stats counters */
	struct lpfc_fc4_ctrl_stat nvme_cstat;
	struct lpfc_fc4_ctrl_stat scsi_cstat;
#ifdef LPFC_HDWQ_LOCK_STAT
	struct lpfc_lock_stat lock_conflict;
#endif

#ifdef CONFIG_SCSI_LPFC_DEBUG_FS
#define LPFC_CHECK_CPU_CNT    128
	uint32_t cpucheck_rcv_io[LPFC_CHECK_CPU_CNT];
	uint32_t cpucheck_xmt_io[LPFC_CHECK_CPU_CNT];
	uint32_t cpucheck_cmpl_io[LPFC_CHECK_CPU_CNT];
#endif

	/* Per HDWQ pool resources */
	struct list_head sgl_list;
	struct list_head cmd_rsp_buf_list;

	/* Lock for syncing Per HDWQ pool resources */
	spinlock_t hdwq_lock;
};

#ifdef LPFC_HDWQ_LOCK_STAT
/* compile time trylock stats */
#define lpfc_qp_spin_lock_irqsave(lock, flag, qp, lstat) \
	{ \
	int only_once = 1; \
	while (spin_trylock_irqsave(lock, flag) == 0) { \
		if (only_once) { \
			only_once = 0; \
			qp->lock_conflict.lstat++; \
		} \
	} \
	}
#define lpfc_qp_spin_lock(lock, qp, lstat) \
	{ \
	int only_once = 1; \
	while (spin_trylock(lock) == 0) { \
		if (only_once) { \
			only_once = 0; \
			qp->lock_conflict.lstat++; \
		} \
	} \
	}
#else
#define lpfc_qp_spin_lock_irqsave(lock, flag, qp, lstat) \
	spin_lock_irqsave(lock, flag)
#define lpfc_qp_spin_lock(lock, qp, lstat) spin_lock(lock)
#endif

struct lpfc_sli4_hba {
	void __iomem *conf_regs_memmap_p; /* Kernel memory mapped address for
					   * config space registers
					   */
	void __iomem *ctrl_regs_memmap_p; /* Kernel memory mapped address for
					   * control registers
					   */
	void __iomem *drbl_regs_memmap_p; /* Kernel memory mapped address for
					   * doorbell registers
					   */
	void __iomem *dpp_regs_memmap_p;  /* Kernel memory mapped address for
					   * dpp registers
					   */
	union {
		struct {
			/* IF Type 0, BAR 0 PCI cfg space reg mem map */
			void __iomem *UERRLOregaddr;
			void __iomem *UERRHIregaddr;
			void __iomem *UEMASKLOregaddr;
			void __iomem *UEMASKHIregaddr;
		} if_type0;
		struct {
			/* IF Type 2, BAR 0 PCI cfg space reg mem map. */
			void __iomem *STATUSregaddr;
			void __iomem *CTRLregaddr;
			void __iomem *ERR1regaddr;
#define SLIPORT_ERR1_REG_ERR_CODE_1		0x1
#define SLIPORT_ERR1_REG_ERR_CODE_2		0x2
			void __iomem *ERR2regaddr;
#define SLIPORT_ERR2_REG_FW_RESTART		0x0
#define SLIPORT_ERR2_REG_FUNC_PROVISON		0x1
#define SLIPORT_ERR2_REG_FORCED_DUMP		0x2
#define SLIPORT_ERR2_REG_FAILURE_EQ		0x3
#define SLIPORT_ERR2_REG_FAILURE_CQ		0x4
#define SLIPORT_ERR2_REG_FAILURE_BUS		0x5
#define SLIPORT_ERR2_REG_FAILURE_RQ		0x6
			void __iomem *EQDregaddr;
		} if_type2;
	} u;

	/* IF type 0, BAR1 and if type 2, Bar 0 CSR register memory map */
	void __iomem *PSMPHRregaddr;

	/* Well-known SLI INTF register memory map. */
	void __iomem *SLIINTFregaddr;

	/* IF type 0, BAR 1 function CSR register memory map */
	void __iomem *ISRregaddr;	/* HST_ISR register */
	void __iomem *IMRregaddr;	/* HST_IMR register */
	void __iomem *ISCRregaddr;	/* HST_ISCR register */
	/* IF type 0, BAR 0 and if type 2, BAR 0 doorbell register memory map */
	void __iomem *RQDBregaddr;	/* RQ_DOORBELL register */
	void __iomem *WQDBregaddr;	/* WQ_DOORBELL register */
	void __iomem *CQDBregaddr;	/* CQ_DOORBELL register */
	void __iomem *EQDBregaddr;	/* EQ_DOORBELL register */
	void __iomem *MQDBregaddr;	/* MQ_DOORBELL register */
	void __iomem *BMBXregaddr;	/* BootStrap MBX register */

	uint32_t ue_mask_lo;
	uint32_t ue_mask_hi;
	uint32_t ue_to_sr;
	uint32_t ue_to_rp;
	struct lpfc_register sli_intf;
	struct lpfc_pc_sli4_params pc_sli4_params;
	struct lpfc_bbscn_params bbscn_params;
	struct lpfc_hba_eq_hdl *hba_eq_hdl; /* HBA per-WQ handle */

	void (*sli4_eq_clr_intr)(struct lpfc_queue *q);
	void (*sli4_write_eq_db)(struct lpfc_hba *phba, struct lpfc_queue *eq,
				uint32_t count, bool arm);
	void (*sli4_write_cq_db)(struct lpfc_hba *phba, struct lpfc_queue *cq,
				uint32_t count, bool arm);

	/* Pointers to the constructed SLI4 queues */
	struct lpfc_sli4_hdw_queue *hdwq;
	struct list_head lpfc_wq_list;

	/* Pointers to the constructed SLI4 queues for NVMET */
	struct lpfc_queue **nvmet_cqset; /* Fast-path NVMET CQ Set queues */
	struct lpfc_queue **nvmet_mrq_hdr; /* Fast-path NVMET hdr MRQs */
	struct lpfc_queue **nvmet_mrq_data; /* Fast-path NVMET data MRQs */

	struct lpfc_queue *mbx_cq; /* Slow-path mailbox complete queue */
	struct lpfc_queue *els_cq; /* Slow-path ELS response complete queue */
	struct lpfc_queue *nvmels_cq; /* NVME LS complete queue */
	struct lpfc_queue *mbx_wq; /* Slow-path MBOX work queue */
	struct lpfc_queue *els_wq; /* Slow-path ELS work queue */
	struct lpfc_queue *nvmels_wq; /* NVME LS work queue */
	struct lpfc_queue *hdr_rq; /* Slow-path Header Receive queue */
	struct lpfc_queue *dat_rq; /* Slow-path Data Receive queue */

	struct lpfc_name wwnn;
	struct lpfc_name wwpn;

	uint32_t fw_func_mode;	/* FW function protocol mode */
	uint32_t ulp0_mode;	/* ULP0 protocol mode */
	uint32_t ulp1_mode;	/* ULP1 protocol mode */

	/* Optimized Access Storage specific queues/structures */
	uint64_t oas_next_lun;
	uint8_t oas_next_tgt_wwpn[8];
	uint8_t oas_next_vpt_wwpn[8];

	/* Setup information for various queue parameters */
	int eq_esize;
	int eq_ecount;
	int cq_esize;
	int cq_ecount;
	int wq_esize;
	int wq_ecount;
	int mq_esize;
	int mq_ecount;
	int rq_esize;
	int rq_ecount;
#define LPFC_SP_EQ_MAX_INTR_SEC         10000
#define LPFC_FP_EQ_MAX_INTR_SEC         10000

	uint32_t intr_enable;
	struct lpfc_bmbx bmbx;
	struct lpfc_max_cfg_param max_cfg_param;
	uint16_t extents_in_use; /* must allocate resource extents. */
	uint16_t rpi_hdrs_in_use; /* must post rpi hdrs if set. */
	uint16_t next_xri; /* last_xri - max_cfg_param.xri_base = used */
	uint16_t next_rpi;
	uint16_t io_xri_max;
	uint16_t io_xri_cnt;
	uint16_t io_xri_start;
	uint16_t els_xri_cnt;
	uint16_t nvmet_xri_cnt;
	uint16_t nvmet_io_wait_cnt;
	uint16_t nvmet_io_wait_total;
	uint16_t cq_max;
	struct lpfc_queue **cq_lookup;
	struct list_head lpfc_els_sgl_list;
	struct list_head lpfc_abts_els_sgl_list;
	spinlock_t abts_io_buf_list_lock; /* list of aborted SCSI IOs */
	struct list_head lpfc_abts_io_buf_list;
	struct list_head lpfc_nvmet_sgl_list;
	spinlock_t abts_nvmet_buf_list_lock; /* list of aborted NVMET IOs */
	struct list_head lpfc_abts_nvmet_ctx_list;
	spinlock_t t_active_list_lock; /* list of active NVMET IOs */
	struct list_head t_active_ctx_list;
	struct list_head lpfc_nvmet_io_wait_list;
	struct lpfc_nvmet_ctx_info *nvmet_ctx_info;
	struct lpfc_sglq **lpfc_sglq_active_list;
	struct list_head lpfc_rpi_hdr_list;
	unsigned long *rpi_bmask;
	uint16_t *rpi_ids;
	uint16_t rpi_count;
	struct list_head lpfc_rpi_blk_list;
	unsigned long *xri_bmask;
	uint16_t *xri_ids;
	struct list_head lpfc_xri_blk_list;
	unsigned long *vfi_bmask;
	uint16_t *vfi_ids;
	uint16_t vfi_count;
	struct list_head lpfc_vfi_blk_list;
	struct lpfc_sli4_flags sli4_flags;
	struct list_head sp_queue_event;
	struct list_head sp_cqe_event_pool;
	struct list_head sp_asynce_work_queue;
	struct list_head sp_fcp_xri_aborted_work_queue;
	struct list_head sp_els_xri_aborted_work_queue;
	struct list_head sp_unsol_work_queue;
	struct lpfc_sli4_link link_state;
	struct lpfc_sli4_lnk_info lnk_info;
	uint32_t pport_name_sta;
#define LPFC_SLI4_PPNAME_NON	0
#define LPFC_SLI4_PPNAME_GET	1
	struct lpfc_iov iov;
	spinlock_t sgl_list_lock; /* list of aborted els IOs */
	spinlock_t nvmet_io_wait_lock; /* IOs waiting for ctx resources */
	uint32_t physical_port;

	/* CPU to vector mapping information */
	struct lpfc_vector_map_info *cpu_map;
	uint16_t num_possible_cpu;
	uint16_t num_present_cpu;
	uint16_t curr_disp_cpu;
	struct lpfc_eq_intr_info __percpu *eq_info;
	uint32_t conf_trunk;
#define lpfc_conf_trunk_port0_WORD	conf_trunk
#define lpfc_conf_trunk_port0_SHIFT	0
#define lpfc_conf_trunk_port0_MASK	0x1
#define lpfc_conf_trunk_port1_WORD	conf_trunk
#define lpfc_conf_trunk_port1_SHIFT	1
#define lpfc_conf_trunk_port1_MASK	0x1
#define lpfc_conf_trunk_port2_WORD	conf_trunk
#define lpfc_conf_trunk_port2_SHIFT	2
#define lpfc_conf_trunk_port2_MASK	0x1
#define lpfc_conf_trunk_port3_WORD	conf_trunk
#define lpfc_conf_trunk_port3_SHIFT	3
#define lpfc_conf_trunk_port3_MASK	0x1
#define lpfc_conf_trunk_port0_nd_WORD	conf_trunk
#define lpfc_conf_trunk_port0_nd_SHIFT	4
#define lpfc_conf_trunk_port0_nd_MASK	0x1
#define lpfc_conf_trunk_port1_nd_WORD	conf_trunk
#define lpfc_conf_trunk_port1_nd_SHIFT	5
#define lpfc_conf_trunk_port1_nd_MASK	0x1
#define lpfc_conf_trunk_port2_nd_WORD	conf_trunk
#define lpfc_conf_trunk_port2_nd_SHIFT	6
#define lpfc_conf_trunk_port2_nd_MASK	0x1
#define lpfc_conf_trunk_port3_nd_WORD	conf_trunk
#define lpfc_conf_trunk_port3_nd_SHIFT	7
#define lpfc_conf_trunk_port3_nd_MASK	0x1
};

enum lpfc_sge_type {
	GEN_BUFF_TYPE,
	SCSI_BUFF_TYPE,
	NVMET_BUFF_TYPE
};

enum lpfc_sgl_state {
	SGL_FREED,
	SGL_ALLOCATED,
	SGL_XRI_ABORTED
};

struct lpfc_sglq {
	/* lpfc_sglqs are used in double linked lists */
	struct list_head list;
	struct list_head clist;
	enum lpfc_sge_type buff_type; /* is this a scsi sgl */
	enum lpfc_sgl_state state;
	struct lpfc_nodelist *ndlp; /* ndlp associated with IO */
	uint16_t iotag;         /* pre-assigned IO tag */
	uint16_t sli4_lxritag;  /* logical pre-assigned xri. */
	uint16_t sli4_xritag;   /* pre-assigned XRI, (OXID) tag. */
	struct sli4_sge *sgl;	/* pre-assigned SGL */
	void *virt;		/* virtual address. */
	dma_addr_t phys;	/* physical address */
};

struct lpfc_rpi_hdr {
	struct list_head list;
	uint32_t len;
	struct lpfc_dmabuf *dmabuf;
	uint32_t page_count;
	uint32_t start_rpi;
	uint16_t next_rpi;
};

struct lpfc_rsrc_blks {
	struct list_head list;
	uint16_t rsrc_start;
	uint16_t rsrc_size;
	uint16_t rsrc_used;
};

struct lpfc_rdp_context {
	struct lpfc_nodelist *ndlp;
	uint16_t ox_id;
	uint16_t rx_id;
	READ_LNK_VAR link_stat;
	uint8_t page_a0[DMP_SFF_PAGE_A0_SIZE];
	uint8_t page_a2[DMP_SFF_PAGE_A2_SIZE];
	void (*cmpl)(struct lpfc_hba *, struct lpfc_rdp_context*, int);
};

struct lpfc_lcb_context {
	uint8_t  sub_command;
	uint8_t  type;
	uint8_t  capability;
	uint8_t  frequency;
	uint16_t  duration;
	uint16_t ox_id;
	uint16_t rx_id;
	struct lpfc_nodelist *ndlp;
};


/*
 * SLI4 specific function prototypes
 */
int lpfc_pci_function_reset(struct lpfc_hba *);
int lpfc_sli4_pdev_status_reg_wait(struct lpfc_hba *);
int lpfc_sli4_hba_setup(struct lpfc_hba *);
int lpfc_sli4_config(struct lpfc_hba *, struct lpfcMboxq *, uint8_t,
		     uint8_t, uint32_t, bool);
void lpfc_sli4_mbox_cmd_free(struct lpfc_hba *, struct lpfcMboxq *);
void lpfc_sli4_mbx_sge_set(struct lpfcMboxq *, uint32_t, dma_addr_t, uint32_t);
void lpfc_sli4_mbx_sge_get(struct lpfcMboxq *, uint32_t,
			   struct lpfc_mbx_sge *);
int lpfc_sli4_mbx_read_fcf_rec(struct lpfc_hba *, struct lpfcMboxq *,
			       uint16_t);

void lpfc_sli4_hba_reset(struct lpfc_hba *);
struct lpfc_queue *lpfc_sli4_queue_alloc(struct lpfc_hba *phba,
					 uint32_t page_size,
					 uint32_t entry_size,
					 uint32_t entry_count, int cpu);
void lpfc_sli4_queue_free(struct lpfc_queue *);
int lpfc_eq_create(struct lpfc_hba *, struct lpfc_queue *, uint32_t);
void lpfc_modify_hba_eq_delay(struct lpfc_hba *phba, uint32_t startq,
			     uint32_t numq, uint32_t usdelay);
int lpfc_cq_create(struct lpfc_hba *, struct lpfc_queue *,
			struct lpfc_queue *, uint32_t, uint32_t);
int lpfc_cq_create_set(struct lpfc_hba *phba, struct lpfc_queue **cqp,
			struct lpfc_sli4_hdw_queue *hdwq, uint32_t type,
			uint32_t subtype);
int32_t lpfc_mq_create(struct lpfc_hba *, struct lpfc_queue *,
		       struct lpfc_queue *, uint32_t);
int lpfc_wq_create(struct lpfc_hba *, struct lpfc_queue *,
			struct lpfc_queue *, uint32_t);
int lpfc_rq_create(struct lpfc_hba *, struct lpfc_queue *,
			struct lpfc_queue *, struct lpfc_queue *, uint32_t);
int lpfc_mrq_create(struct lpfc_hba *phba, struct lpfc_queue **hrqp,
			struct lpfc_queue **drqp, struct lpfc_queue **cqp,
			uint32_t subtype);
int lpfc_eq_destroy(struct lpfc_hba *, struct lpfc_queue *);
int lpfc_cq_destroy(struct lpfc_hba *, struct lpfc_queue *);
int lpfc_mq_destroy(struct lpfc_hba *, struct lpfc_queue *);
int lpfc_wq_destroy(struct lpfc_hba *, struct lpfc_queue *);
int lpfc_rq_destroy(struct lpfc_hba *, struct lpfc_queue *,
			 struct lpfc_queue *);
int lpfc_sli4_queue_setup(struct lpfc_hba *);
void lpfc_sli4_queue_unset(struct lpfc_hba *);
int lpfc_sli4_post_sgl(struct lpfc_hba *, dma_addr_t, dma_addr_t, uint16_t);
int lpfc_repost_io_sgl_list(struct lpfc_hba *phba);
uint16_t lpfc_sli4_next_xritag(struct lpfc_hba *);
void lpfc_sli4_free_xri(struct lpfc_hba *, int);
int lpfc_sli4_post_async_mbox(struct lpfc_hba *);
struct lpfc_cq_event *__lpfc_sli4_cq_event_alloc(struct lpfc_hba *);
struct lpfc_cq_event *lpfc_sli4_cq_event_alloc(struct lpfc_hba *);
void __lpfc_sli4_cq_event_release(struct lpfc_hba *, struct lpfc_cq_event *);
void lpfc_sli4_cq_event_release(struct lpfc_hba *, struct lpfc_cq_event *);
int lpfc_sli4_init_rpi_hdrs(struct lpfc_hba *);
int lpfc_sli4_post_rpi_hdr(struct lpfc_hba *, struct lpfc_rpi_hdr *);
int lpfc_sli4_post_all_rpi_hdrs(struct lpfc_hba *);
struct lpfc_rpi_hdr *lpfc_sli4_create_rpi_hdr(struct lpfc_hba *);
void lpfc_sli4_remove_rpi_hdrs(struct lpfc_hba *);
int lpfc_sli4_alloc_rpi(struct lpfc_hba *);
void lpfc_sli4_free_rpi(struct lpfc_hba *, int);
void lpfc_sli4_remove_rpis(struct lpfc_hba *);
void lpfc_sli4_async_event_proc(struct lpfc_hba *);
void lpfc_sli4_fcf_redisc_event_proc(struct lpfc_hba *);
int lpfc_sli4_resume_rpi(struct lpfc_nodelist *,
			void (*)(struct lpfc_hba *, LPFC_MBOXQ_t *), void *);
void lpfc_sli4_fcp_xri_abort_event_proc(struct lpfc_hba *);
void lpfc_sli4_els_xri_abort_event_proc(struct lpfc_hba *);
void lpfc_sli4_nvme_xri_aborted(struct lpfc_hba *phba,
				struct sli4_wcqe_xri_aborted *axri,
				struct lpfc_io_buf *lpfc_ncmd);
void lpfc_sli4_io_xri_aborted(struct lpfc_hba *phba,
			      struct sli4_wcqe_xri_aborted *axri, int idx);
void lpfc_sli4_nvmet_xri_aborted(struct lpfc_hba *phba,
				 struct sli4_wcqe_xri_aborted *axri);
void lpfc_sli4_els_xri_aborted(struct lpfc_hba *,
			       struct sli4_wcqe_xri_aborted *);
void lpfc_sli4_vport_delete_els_xri_aborted(struct lpfc_vport *);
void lpfc_sli4_vport_delete_fcp_xri_aborted(struct lpfc_vport *);
int lpfc_sli4_brdreset(struct lpfc_hba *);
int lpfc_sli4_add_fcf_record(struct lpfc_hba *, struct fcf_record *);
void lpfc_sli_remove_dflt_fcf(struct lpfc_hba *);
int lpfc_sli4_get_els_iocb_cnt(struct lpfc_hba *);
int lpfc_sli4_get_iocb_cnt(struct lpfc_hba *phba);
int lpfc_sli4_init_vpi(struct lpfc_vport *);
void lpfc_sli4_eq_clr_intr(struct lpfc_queue *);
void lpfc_sli4_write_cq_db(struct lpfc_hba *phba, struct lpfc_queue *q,
			   uint32_t count, bool arm);
void lpfc_sli4_write_eq_db(struct lpfc_hba *phba, struct lpfc_queue *q,
			   uint32_t count, bool arm);
void lpfc_sli4_if6_eq_clr_intr(struct lpfc_queue *q);
void lpfc_sli4_if6_write_cq_db(struct lpfc_hba *phba, struct lpfc_queue *q,
			       uint32_t count, bool arm);
void lpfc_sli4_if6_write_eq_db(struct lpfc_hba *phba, struct lpfc_queue *q,
			       uint32_t count, bool arm);
void lpfc_sli4_fcfi_unreg(struct lpfc_hba *, uint16_t);
int lpfc_sli4_fcf_scan_read_fcf_rec(struct lpfc_hba *, uint16_t);
int lpfc_sli4_fcf_rr_read_fcf_rec(struct lpfc_hba *, uint16_t);
int lpfc_sli4_read_fcf_rec(struct lpfc_hba *, uint16_t);
void lpfc_mbx_cmpl_fcf_scan_read_fcf_rec(struct lpfc_hba *, LPFC_MBOXQ_t *);
void lpfc_mbx_cmpl_fcf_rr_read_fcf_rec(struct lpfc_hba *, LPFC_MBOXQ_t *);
void lpfc_mbx_cmpl_read_fcf_rec(struct lpfc_hba *, LPFC_MBOXQ_t *);
int lpfc_sli4_unregister_fcf(struct lpfc_hba *);
int lpfc_sli4_post_status_check(struct lpfc_hba *);
uint8_t lpfc_sli_config_mbox_subsys_get(struct lpfc_hba *, LPFC_MBOXQ_t *);
uint8_t lpfc_sli_config_mbox_opcode_get(struct lpfc_hba *, LPFC_MBOXQ_t *);
void lpfc_sli4_ras_dma_free(struct lpfc_hba *phba);
struct sli4_hybrid_sgl *lpfc_get_sgl_per_hdwq(struct lpfc_hba *phba,
					      struct lpfc_io_buf *buf);
struct fcp_cmd_rsp_buf *lpfc_get_cmd_rsp_buf_per_hdwq(struct lpfc_hba *phba,
						      struct lpfc_io_buf *buf);
int lpfc_put_sgl_per_hdwq(struct lpfc_hba *phba, struct lpfc_io_buf *buf);
int lpfc_put_cmd_rsp_buf_per_hdwq(struct lpfc_hba *phba,
				  struct lpfc_io_buf *buf);
void lpfc_free_sgl_per_hdwq(struct lpfc_hba *phba,
			    struct lpfc_sli4_hdw_queue *hdwq);
void lpfc_free_cmd_rsp_buf_per_hdwq(struct lpfc_hba *phba,
				    struct lpfc_sli4_hdw_queue *hdwq);
static inline void *lpfc_sli4_qe(struct lpfc_queue *q, uint16_t idx)
{
	return q->q_pgs[idx / q->entry_cnt_per_pg] +
		(q->entry_size * (idx % q->entry_cnt_per_pg));
}<|MERGE_RESOLUTION|>--- conflicted
+++ resolved
@@ -44,17 +44,11 @@
 #define LPFC_HBA_HDWQ_MAX	128
 #define LPFC_HBA_HDWQ_DEF	0
 
-<<<<<<< HEAD
 /* FCP MQ queue count limiting */
 #define LPFC_FCP_MQ_THRESHOLD_MIN	0
 #define LPFC_FCP_MQ_THRESHOLD_MAX	256
 #define LPFC_FCP_MQ_THRESHOLD_DEF	8
 
-/* Common buffer size to accomidate SCSI and NVME IO buffers */
-#define LPFC_COMMON_IO_BUF_SZ	768
-
-=======
->>>>>>> e74006ed
 /*
  * Provide the default FCF Record attributes used by the driver
  * when nonFIP mode is configured and there is no other default
