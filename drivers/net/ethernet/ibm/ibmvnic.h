--- conflicted
+++ resolved
@@ -1048,9 +1048,6 @@
 	u8 map_id;
 
 	struct work_struct vnic_crq_init;
-<<<<<<< HEAD
-=======
 	struct work_struct ibmvnic_xport;
->>>>>>> d06e622d
 	bool failover;
 };