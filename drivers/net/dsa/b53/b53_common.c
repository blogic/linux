--- conflicted
+++ resolved
@@ -2657,8 +2657,6 @@
 	ds->ops = &b53_switch_ops;
 	ds->untag_bridge_pvid = true;
 	dev->vlan_enabled = true;
-<<<<<<< HEAD
-=======
 	/* Let DSA handle the case were multiple bridges span the same switch
 	 * device and different VLAN awareness settings are requested, which
 	 * would be breaking filtering semantics for any of the other bridge
@@ -2666,7 +2664,6 @@
 	 */
 	ds->vlan_filtering_is_global = true;
 
->>>>>>> 7aef27f0
 	mutex_init(&dev->reg_mutex);
 	mutex_init(&dev->stats_mutex);
 
