// SPDX-License-Identifier: GPL-2.0
/* Copyright (c) 2019 HiSilicon Limited. */

#include <linux/acpi.h>
#include <linux/aer.h>
#include <linux/bitops.h>
#include <linux/debugfs.h>
#include <linux/init.h>
#include <linux/io.h>
#include <linux/iommu.h>
#include <linux/kernel.h>
#include <linux/module.h>
#include <linux/pci.h>
#include <linux/seq_file.h>
#include <linux/topology.h>

#include "sec.h"

#define SEC_VF_NUM			63
#define SEC_QUEUE_NUM_V1		4096
#define SEC_QUEUE_NUM_V2		1024
#define SEC_PF_PCI_DEVICE_ID		0xa255
#define SEC_VF_PCI_DEVICE_ID		0xa256

#define SEC_XTS_MIV_ENABLE_REG		0x301384
#define SEC_XTS_MIV_ENABLE_MSK		0x7FFFFFFF
#define SEC_XTS_MIV_DISABLE_MSK		0xFFFFFFFF
#define SEC_BD_ERR_CHK_EN1		0xfffff7fd
#define SEC_BD_ERR_CHK_EN2		0xffffbfff

#define SEC_SQE_SIZE			128
#define SEC_SQ_SIZE			(SEC_SQE_SIZE * QM_Q_DEPTH)
#define SEC_PF_DEF_Q_NUM		64
#define SEC_PF_DEF_Q_BASE		0
#define SEC_CTX_Q_NUM_DEF		24
#define SEC_CTX_Q_NUM_MAX		32

#define SEC_CTRL_CNT_CLR_CE		0x301120
#define SEC_CTRL_CNT_CLR_CE_BIT		BIT(0)
#define SEC_ENGINE_PF_CFG_OFF		0x300000
#define SEC_ACC_COMMON_REG_OFF		0x1000
#define SEC_CORE_INT_SOURCE		0x301010
#define SEC_CORE_INT_MASK		0x301000
#define SEC_CORE_INT_STATUS		0x301008
#define SEC_CORE_SRAM_ECC_ERR_INFO	0x301C14
#define SEC_ECC_NUM(err)			(((err) >> 16) & 0xFF)
#define SEC_ECC_ADDR(err)			((err) >> 0)
#define SEC_CORE_INT_DISABLE		0x0
#define SEC_CORE_INT_ENABLE		0x1ff

#define SEC_RAS_CE_REG			0x50
#define SEC_RAS_FE_REG			0x54
#define SEC_RAS_NFE_REG			0x58
#define SEC_RAS_CE_ENB_MSK		0x88
#define SEC_RAS_FE_ENB_MSK		0x0
#define SEC_RAS_NFE_ENB_MSK		0x177
#define SEC_RAS_DISABLE			0x0
#define SEC_MEM_START_INIT_REG		0x0100
#define SEC_MEM_INIT_DONE_REG		0x0104
#define SEC_QM_ABNORMAL_INT_MASK	0x100004

#define SEC_CONTROL_REG			0x0200
#define SEC_TRNG_EN_SHIFT		8
#define SEC_CLK_GATE_ENABLE		BIT(3)
#define SEC_CLK_GATE_DISABLE		(~BIT(3))
#define SEC_AXI_SHUTDOWN_ENABLE	BIT(12)
#define SEC_AXI_SHUTDOWN_DISABLE	0xFFFFEFFF

#define SEC_INTERFACE_USER_CTRL0_REG	0x0220
#define SEC_INTERFACE_USER_CTRL1_REG	0x0224
#define SEC_BD_ERR_CHK_EN_REG1		0x0384
#define SEC_BD_ERR_CHK_EN_REG2		0x038c

#define SEC_USER0_SMMU_NORMAL		(BIT(23) | BIT(15))
#define SEC_USER1_SMMU_NORMAL		(BIT(31) | BIT(23) | BIT(15) | BIT(7))
#define SEC_CORE_INT_STATUS_M_ECC	BIT(2)

#define SEC_DELAY_10_US			10
#define SEC_POLL_TIMEOUT_US		1000
#define SEC_VF_CNT_MASK			0xffffffc0
#define SEC_DBGFS_VAL_MAX_LEN		20

#define SEC_ADDR(qm, offset) ((qm)->io_base + (offset) + \
			     SEC_ENGINE_PF_CFG_OFF + SEC_ACC_COMMON_REG_OFF)

struct sec_hw_error {
	u32 int_msk;
	const char *msg;
};

static const char sec_name[] = "hisi_sec2";
static struct dentry *sec_debugfs_root;
static struct hisi_qm_list sec_devices;

static const struct sec_hw_error sec_hw_errors[] = {
	{.int_msk = BIT(0), .msg = "sec_axi_rresp_err_rint"},
	{.int_msk = BIT(1), .msg = "sec_axi_bresp_err_rint"},
	{.int_msk = BIT(2), .msg = "sec_ecc_2bit_err_rint"},
	{.int_msk = BIT(3), .msg = "sec_ecc_1bit_err_rint"},
	{.int_msk = BIT(4), .msg = "sec_req_trng_timeout_rint"},
	{.int_msk = BIT(5), .msg = "sec_fsm_hbeat_rint"},
	{.int_msk = BIT(6), .msg = "sec_channel_req_rng_timeout_rint"},
	{.int_msk = BIT(7), .msg = "sec_bd_err_rint"},
	{.int_msk = BIT(8), .msg = "sec_chain_buff_err_rint"},
	{ /* sentinel */ }
};

static const char * const sec_dbg_file_name[] = {
	[SEC_CURRENT_QM] = "current_qm",
	[SEC_CLEAR_ENABLE] = "clear_enable",
};

static struct debugfs_reg32 sec_dfx_regs[] = {
	{"SEC_PF_ABNORMAL_INT_SOURCE    ",  0x301010},
	{"SEC_SAA_EN                    ",  0x301270},
	{"SEC_BD_LATENCY_MIN            ",  0x301600},
	{"SEC_BD_LATENCY_MAX            ",  0x301608},
	{"SEC_BD_LATENCY_AVG            ",  0x30160C},
	{"SEC_BD_NUM_IN_SAA0            ",  0x301670},
	{"SEC_BD_NUM_IN_SAA1            ",  0x301674},
	{"SEC_BD_NUM_IN_SEC             ",  0x301680},
	{"SEC_ECC_1BIT_CNT              ",  0x301C00},
	{"SEC_ECC_1BIT_INFO             ",  0x301C04},
	{"SEC_ECC_2BIT_CNT              ",  0x301C10},
	{"SEC_ECC_2BIT_INFO             ",  0x301C14},
	{"SEC_BD_SAA0                   ",  0x301C20},
	{"SEC_BD_SAA1                   ",  0x301C24},
	{"SEC_BD_SAA2                   ",  0x301C28},
	{"SEC_BD_SAA3                   ",  0x301C2C},
	{"SEC_BD_SAA4                   ",  0x301C30},
	{"SEC_BD_SAA5                   ",  0x301C34},
	{"SEC_BD_SAA6                   ",  0x301C38},
	{"SEC_BD_SAA7                   ",  0x301C3C},
	{"SEC_BD_SAA8                   ",  0x301C40},
};

static int sec_pf_q_num_set(const char *val, const struct kernel_param *kp)
{
	struct pci_dev *pdev;
	u32 n, q_num;
	u8 rev_id;
	int ret;

	if (!val)
		return -EINVAL;

	pdev = pci_get_device(PCI_VENDOR_ID_HUAWEI,
			      SEC_PF_PCI_DEVICE_ID, NULL);
	if (!pdev) {
		q_num = min_t(u32, SEC_QUEUE_NUM_V1, SEC_QUEUE_NUM_V2);
		pr_info("No device, suppose queue number is %d!\n", q_num);
	} else {
		rev_id = pdev->revision;

		switch (rev_id) {
		case QM_HW_V1:
			q_num = SEC_QUEUE_NUM_V1;
			break;
		case QM_HW_V2:
			q_num = SEC_QUEUE_NUM_V2;
			break;
		default:
			return -EINVAL;
		}
	}

	ret = kstrtou32(val, 10, &n);
	if (ret || !n || n > q_num)
		return -EINVAL;

	return param_set_int(val, kp);
}

static const struct kernel_param_ops sec_pf_q_num_ops = {
	.set = sec_pf_q_num_set,
	.get = param_get_int,
};
static u32 pf_q_num = SEC_PF_DEF_Q_NUM;
module_param_cb(pf_q_num, &sec_pf_q_num_ops, &pf_q_num, 0444);
MODULE_PARM_DESC(pf_q_num, "Number of queues in PF(v1 0-4096, v2 0-1024)");

static int sec_ctx_q_num_set(const char *val, const struct kernel_param *kp)
{
	u32 ctx_q_num;
	int ret;

	if (!val)
		return -EINVAL;

	ret = kstrtou32(val, 10, &ctx_q_num);
	if (ret)
		return -EINVAL;

	if (!ctx_q_num || ctx_q_num > SEC_CTX_Q_NUM_MAX || ctx_q_num & 0x1) {
		pr_err("ctx queue num[%u] is invalid!\n", ctx_q_num);
		return -EINVAL;
	}

	return param_set_int(val, kp);
}

static const struct kernel_param_ops sec_ctx_q_num_ops = {
	.set = sec_ctx_q_num_set,
	.get = param_get_int,
};
static u32 ctx_q_num = SEC_CTX_Q_NUM_DEF;
module_param_cb(ctx_q_num, &sec_ctx_q_num_ops, &ctx_q_num, 0444);
MODULE_PARM_DESC(ctx_q_num, "Queue num in ctx (24 default, 2, 4, ..., 32)");
<<<<<<< HEAD
=======

void sec_destroy_qps(struct hisi_qp **qps, int qp_num)
{
	hisi_qm_free_qps(qps, qp_num);
	kfree(qps);
}

struct hisi_qp **sec_create_qps(void)
{
	int node = cpu_to_node(smp_processor_id());
	u32 ctx_num = ctx_q_num;
	struct hisi_qp **qps;
	int ret;

	qps = kcalloc(ctx_num, sizeof(struct hisi_qp *), GFP_KERNEL);
	if (!qps)
		return NULL;

	ret = hisi_qm_alloc_qps_node(&sec_devices, ctx_num, 0, node, qps);
	if (!ret)
		return qps;

	kfree(qps);
	return NULL;
}

>>>>>>> 04d5ce62

static const struct pci_device_id sec_dev_ids[] = {
	{ PCI_DEVICE(PCI_VENDOR_ID_HUAWEI, SEC_PF_PCI_DEVICE_ID) },
	{ PCI_DEVICE(PCI_VENDOR_ID_HUAWEI, SEC_VF_PCI_DEVICE_ID) },
	{ 0, }
};
MODULE_DEVICE_TABLE(pci, sec_dev_ids);

static u8 sec_get_endian(struct sec_dev *sec)
{
	struct hisi_qm *qm = &sec->qm;
	u32 reg;

	/*
	 * As for VF, it is a wrong way to get endian setting by
	 * reading a register of the engine
	 */
	if (qm->pdev->is_virtfn) {
		dev_err_ratelimited(&qm->pdev->dev,
				    "cannot access a register in VF!\n");
		return SEC_LE;
	}
	reg = readl_relaxed(qm->io_base + SEC_ENGINE_PF_CFG_OFF +
			    SEC_ACC_COMMON_REG_OFF + SEC_CONTROL_REG);

	/* BD little endian mode */
	if (!(reg & BIT(0)))
		return SEC_LE;

	/* BD 32-bits big endian mode */
	else if (!(reg & BIT(1)))
		return SEC_32BE;

	/* BD 64-bits big endian mode */
	else
		return SEC_64BE;
}

static int sec_engine_init(struct sec_dev *sec)
{
	struct hisi_qm *qm = &sec->qm;
	int ret;
	u32 reg;

	/* disable clock gate control */
	reg = readl_relaxed(SEC_ADDR(qm, SEC_CONTROL_REG));
	reg &= SEC_CLK_GATE_DISABLE;
	writel_relaxed(reg, SEC_ADDR(qm, SEC_CONTROL_REG));

	writel_relaxed(0x1, SEC_ADDR(qm, SEC_MEM_START_INIT_REG));

	ret = readl_relaxed_poll_timeout(SEC_ADDR(qm, SEC_MEM_INIT_DONE_REG),
					 reg, reg & 0x1, SEC_DELAY_10_US,
					 SEC_POLL_TIMEOUT_US);
	if (ret) {
		dev_err(&qm->pdev->dev, "fail to init sec mem\n");
		return ret;
	}

	reg = readl_relaxed(SEC_ADDR(qm, SEC_CONTROL_REG));
	reg |= (0x1 << SEC_TRNG_EN_SHIFT);
	writel_relaxed(reg, SEC_ADDR(qm, SEC_CONTROL_REG));

	reg = readl_relaxed(SEC_ADDR(qm, SEC_INTERFACE_USER_CTRL0_REG));
	reg |= SEC_USER0_SMMU_NORMAL;
	writel_relaxed(reg, SEC_ADDR(qm, SEC_INTERFACE_USER_CTRL0_REG));

	reg = readl_relaxed(SEC_ADDR(qm, SEC_INTERFACE_USER_CTRL1_REG));
	reg |= SEC_USER1_SMMU_NORMAL;
	writel_relaxed(reg, SEC_ADDR(qm, SEC_INTERFACE_USER_CTRL1_REG));

	writel_relaxed(SEC_BD_ERR_CHK_EN1,
		       SEC_ADDR(qm, SEC_BD_ERR_CHK_EN_REG1));
	writel_relaxed(SEC_BD_ERR_CHK_EN2,
		       SEC_ADDR(qm, SEC_BD_ERR_CHK_EN_REG2));

	/* enable clock gate control */
	reg = readl_relaxed(SEC_ADDR(qm, SEC_CONTROL_REG));
	reg |= SEC_CLK_GATE_ENABLE;
	writel_relaxed(reg, SEC_ADDR(qm, SEC_CONTROL_REG));

	/* config endian */
	reg = readl_relaxed(SEC_ADDR(qm, SEC_CONTROL_REG));
	reg |= sec_get_endian(sec);
	writel_relaxed(reg, SEC_ADDR(qm, SEC_CONTROL_REG));

	/* Enable sm4 xts mode multiple iv */
	writel_relaxed(SEC_XTS_MIV_ENABLE_MSK,
		       qm->io_base + SEC_XTS_MIV_ENABLE_REG);

	return 0;
}

static int sec_set_user_domain_and_cache(struct sec_dev *sec)
{
	struct hisi_qm *qm = &sec->qm;

	/* qm user domain */
	writel(AXUSER_BASE, qm->io_base + QM_ARUSER_M_CFG_1);
	writel(ARUSER_M_CFG_ENABLE, qm->io_base + QM_ARUSER_M_CFG_ENABLE);
	writel(AXUSER_BASE, qm->io_base + QM_AWUSER_M_CFG_1);
	writel(AWUSER_M_CFG_ENABLE, qm->io_base + QM_AWUSER_M_CFG_ENABLE);
	writel(WUSER_M_CFG_ENABLE, qm->io_base + QM_WUSER_M_CFG_ENABLE);

	/* qm cache */
	writel(AXI_M_CFG, qm->io_base + QM_AXI_M_CFG);
	writel(AXI_M_CFG_ENABLE, qm->io_base + QM_AXI_M_CFG_ENABLE);

	/* disable FLR triggered by BME(bus master enable) */
	writel(PEH_AXUSER_CFG, qm->io_base + QM_PEH_AXUSER_CFG);
	writel(PEH_AXUSER_CFG_ENABLE, qm->io_base + QM_PEH_AXUSER_CFG_ENABLE);

	/* enable sqc,cqc writeback */
	writel(SQC_CACHE_ENABLE | CQC_CACHE_ENABLE | SQC_CACHE_WB_ENABLE |
	       CQC_CACHE_WB_ENABLE | FIELD_PREP(SQC_CACHE_WB_THRD, 1) |
	       FIELD_PREP(CQC_CACHE_WB_THRD, 1), qm->io_base + QM_CACHE_CTL);

	return sec_engine_init(sec);
}

/* sec_debug_regs_clear() - clear the sec debug regs */
static void sec_debug_regs_clear(struct hisi_qm *qm)
{
	/* clear current_qm */
	writel(0x0, qm->io_base + QM_DFX_MB_CNT_VF);
	writel(0x0, qm->io_base + QM_DFX_DB_CNT_VF);

	/* clear rdclr_en */
	writel(0x0, qm->io_base + SEC_CTRL_CNT_CLR_CE);

	hisi_qm_debug_regs_clear(qm);
}

static void sec_hw_error_enable(struct hisi_qm *qm)
{
	u32 val;

	if (qm->ver == QM_HW_V1) {
		writel(SEC_CORE_INT_DISABLE, qm->io_base + SEC_CORE_INT_MASK);
		dev_info(&qm->pdev->dev, "V1 not support hw error handle\n");
		return;
	}

	val = readl(qm->io_base + SEC_CONTROL_REG);

	/* clear SEC hw error source if having */
	writel(SEC_CORE_INT_DISABLE, qm->io_base + SEC_CORE_INT_SOURCE);

	/* enable SEC hw error interrupts */
	writel(SEC_CORE_INT_ENABLE, qm->io_base + SEC_CORE_INT_MASK);

	/* enable RAS int */
	writel(SEC_RAS_CE_ENB_MSK, qm->io_base + SEC_RAS_CE_REG);
	writel(SEC_RAS_FE_ENB_MSK, qm->io_base + SEC_RAS_FE_REG);
	writel(SEC_RAS_NFE_ENB_MSK, qm->io_base + SEC_RAS_NFE_REG);

	/* enable SEC block master OOO when m-bit error occur */
	val = val | SEC_AXI_SHUTDOWN_ENABLE;

	writel(val, qm->io_base + SEC_CONTROL_REG);
}

static void sec_hw_error_disable(struct hisi_qm *qm)
{
	u32 val;

	val = readl(qm->io_base + SEC_CONTROL_REG);

	/* disable RAS int */
	writel(SEC_RAS_DISABLE, qm->io_base + SEC_RAS_CE_REG);
	writel(SEC_RAS_DISABLE, qm->io_base + SEC_RAS_FE_REG);
	writel(SEC_RAS_DISABLE, qm->io_base + SEC_RAS_NFE_REG);

	/* disable SEC hw error interrupts */
	writel(SEC_CORE_INT_DISABLE, qm->io_base + SEC_CORE_INT_MASK);

	/* disable SEC block master OOO when m-bit error occur */
	val = val & SEC_AXI_SHUTDOWN_DISABLE;

	writel(val, qm->io_base + SEC_CONTROL_REG);
}

static u32 sec_current_qm_read(struct sec_debug_file *file)
{
	struct hisi_qm *qm = file->qm;

	return readl(qm->io_base + QM_DFX_MB_CNT_VF);
}

static int sec_current_qm_write(struct sec_debug_file *file, u32 val)
{
	struct hisi_qm *qm = file->qm;
	struct sec_dev *sec = container_of(qm, struct sec_dev, qm);
	u32 vfq_num;
	u32 tmp;

	if (val > sec->num_vfs)
		return -EINVAL;

	/* According PF or VF Dev ID to calculation curr_qm_qp_num and store */
	if (!val) {
		qm->debug.curr_qm_qp_num = qm->qp_num;
	} else {
		vfq_num = (qm->ctrl_qp_num - qm->qp_num) / sec->num_vfs;

		if (val == sec->num_vfs)
			qm->debug.curr_qm_qp_num =
				qm->ctrl_qp_num - qm->qp_num -
				(sec->num_vfs - 1) * vfq_num;
		else
			qm->debug.curr_qm_qp_num = vfq_num;
	}

	writel(val, qm->io_base + QM_DFX_MB_CNT_VF);
	writel(val, qm->io_base + QM_DFX_DB_CNT_VF);

	tmp = val |
	      (readl(qm->io_base + QM_DFX_SQE_CNT_VF_SQN) & CURRENT_Q_MASK);
	writel(tmp, qm->io_base + QM_DFX_SQE_CNT_VF_SQN);

	tmp = val |
	      (readl(qm->io_base + QM_DFX_CQE_CNT_VF_CQN) & CURRENT_Q_MASK);
	writel(tmp, qm->io_base + QM_DFX_CQE_CNT_VF_CQN);

	return 0;
}

static u32 sec_clear_enable_read(struct sec_debug_file *file)
{
	struct hisi_qm *qm = file->qm;

	return readl(qm->io_base + SEC_CTRL_CNT_CLR_CE) &
			SEC_CTRL_CNT_CLR_CE_BIT;
}

static int sec_clear_enable_write(struct sec_debug_file *file, u32 val)
{
	struct hisi_qm *qm = file->qm;
	u32 tmp;

	if (val != 1 && val)
		return -EINVAL;

	tmp = (readl(qm->io_base + SEC_CTRL_CNT_CLR_CE) &
	       ~SEC_CTRL_CNT_CLR_CE_BIT) | val;
	writel(tmp, qm->io_base + SEC_CTRL_CNT_CLR_CE);

	return 0;
}

static ssize_t sec_debug_read(struct file *filp, char __user *buf,
			       size_t count, loff_t *pos)
{
	struct sec_debug_file *file = filp->private_data;
	char tbuf[SEC_DBGFS_VAL_MAX_LEN];
	u32 val;
	int ret;

	spin_lock_irq(&file->lock);

	switch (file->index) {
	case SEC_CURRENT_QM:
		val = sec_current_qm_read(file);
		break;
	case SEC_CLEAR_ENABLE:
		val = sec_clear_enable_read(file);
		break;
	default:
		spin_unlock_irq(&file->lock);
		return -EINVAL;
	}

	spin_unlock_irq(&file->lock);
	ret = snprintf(tbuf, SEC_DBGFS_VAL_MAX_LEN, "%u\n", val);

	return simple_read_from_buffer(buf, count, pos, tbuf, ret);
}

static ssize_t sec_debug_write(struct file *filp, const char __user *buf,
			       size_t count, loff_t *pos)
{
	struct sec_debug_file *file = filp->private_data;
	char tbuf[SEC_DBGFS_VAL_MAX_LEN];
	unsigned long val;
	int len, ret;

	if (*pos != 0)
		return 0;

	if (count >= SEC_DBGFS_VAL_MAX_LEN)
		return -ENOSPC;

	len = simple_write_to_buffer(tbuf, SEC_DBGFS_VAL_MAX_LEN - 1,
				     pos, buf, count);
	if (len < 0)
		return len;

	tbuf[len] = '\0';
	if (kstrtoul(tbuf, 0, &val))
		return -EFAULT;

	spin_lock_irq(&file->lock);

	switch (file->index) {
	case SEC_CURRENT_QM:
		ret = sec_current_qm_write(file, val);
		if (ret)
			goto err_input;
		break;
	case SEC_CLEAR_ENABLE:
		ret = sec_clear_enable_write(file, val);
		if (ret)
			goto err_input;
		break;
	default:
		ret = -EINVAL;
		goto err_input;
	}

	spin_unlock_irq(&file->lock);

	return count;

 err_input:
	spin_unlock_irq(&file->lock);
	return ret;
}

static const struct file_operations sec_dbg_fops = {
	.owner = THIS_MODULE,
	.open = simple_open,
	.read = sec_debug_read,
	.write = sec_debug_write,
};

static int sec_debugfs_atomic64_get(void *data, u64 *val)
{
	*val = atomic64_read((atomic64_t *)data);
	return 0;
}
DEFINE_DEBUGFS_ATTRIBUTE(sec_atomic64_ops, sec_debugfs_atomic64_get,
			 NULL, "%lld\n");

static int sec_core_debug_init(struct sec_dev *sec)
{
	struct hisi_qm *qm = &sec->qm;
	struct device *dev = &qm->pdev->dev;
	struct sec_dfx *dfx = &sec->debug.dfx;
	struct debugfs_regset32 *regset;
	struct dentry *tmp_d;

	tmp_d = debugfs_create_dir("sec_dfx", sec->qm.debug.debug_root);

	regset = devm_kzalloc(dev, sizeof(*regset), GFP_KERNEL);
	if (!regset)
		return -ENOENT;

	regset->regs = sec_dfx_regs;
	regset->nregs = ARRAY_SIZE(sec_dfx_regs);
	regset->base = qm->io_base;

	debugfs_create_regset32("regs", 0444, tmp_d, regset);

	debugfs_create_file("send_cnt", 0444, tmp_d,
			    &dfx->send_cnt, &sec_atomic64_ops);

	debugfs_create_file("recv_cnt", 0444, tmp_d,
			    &dfx->recv_cnt, &sec_atomic64_ops);

	return 0;
}

static int sec_debug_init(struct sec_dev *sec)
{
	int i;

	for (i = SEC_CURRENT_QM; i < SEC_DEBUG_FILE_NUM; i++) {
		spin_lock_init(&sec->debug.files[i].lock);
		sec->debug.files[i].index = i;
		sec->debug.files[i].qm = &sec->qm;

		debugfs_create_file(sec_dbg_file_name[i], 0600,
				    sec->qm.debug.debug_root,
				    sec->debug.files + i,
				    &sec_dbg_fops);
	}

	return sec_core_debug_init(sec);
}

static int sec_debugfs_init(struct sec_dev *sec)
{
	struct hisi_qm *qm = &sec->qm;
	struct device *dev = &qm->pdev->dev;
	int ret;

	qm->debug.debug_root = debugfs_create_dir(dev_name(dev),
						  sec_debugfs_root);
	ret = hisi_qm_debug_init(qm);
	if (ret)
		goto failed_to_create;

	if (qm->pdev->device == SEC_PF_PCI_DEVICE_ID) {
		ret = sec_debug_init(sec);
		if (ret)
			goto failed_to_create;
	}

	return 0;

failed_to_create:
	debugfs_remove_recursive(sec_debugfs_root);

	return ret;
}

static void sec_debugfs_exit(struct sec_dev *sec)
{
	debugfs_remove_recursive(sec->qm.debug.debug_root);
}

static void sec_log_hw_error(struct hisi_qm *qm, u32 err_sts)
{
	const struct sec_hw_error *errs = sec_hw_errors;
	struct device *dev = &qm->pdev->dev;
	u32 err_val;

	while (errs->msg) {
		if (errs->int_msk & err_sts) {
			dev_err(dev, "%s [error status=0x%x] found\n",
				errs->msg, errs->int_msk);

			if (SEC_CORE_INT_STATUS_M_ECC & errs->int_msk) {
				err_val = readl(qm->io_base +
						SEC_CORE_SRAM_ECC_ERR_INFO);
				dev_err(dev, "multi ecc sram num=0x%x\n",
					SEC_ECC_NUM(err_val));
				dev_err(dev, "multi ecc sram addr=0x%x\n",
					SEC_ECC_ADDR(err_val));
			}
		}
		errs++;
	}

	writel(err_sts, qm->io_base + SEC_CORE_INT_SOURCE);
}

static u32 sec_get_hw_err_status(struct hisi_qm *qm)
{
	return readl(qm->io_base + SEC_CORE_INT_STATUS);
}

static const struct hisi_qm_err_ini sec_err_ini = {
	.hw_err_enable		= sec_hw_error_enable,
	.hw_err_disable		= sec_hw_error_disable,
	.get_dev_hw_err_status	= sec_get_hw_err_status,
	.log_dev_hw_err		= sec_log_hw_error,
	.err_info		= {
		.ce			= QM_BASE_CE,
		.nfe			= QM_BASE_NFE | QM_ACC_DO_TASK_TIMEOUT |
					  QM_ACC_WB_NOT_READY_TIMEOUT,
		.fe			= 0,
		.msi			= QM_DB_RANDOM_INVALID,
	}
};

static int sec_pf_probe_init(struct sec_dev *sec)
{
	struct hisi_qm *qm = &sec->qm;
	int ret;

	switch (qm->ver) {
	case QM_HW_V1:
		qm->ctrl_qp_num = SEC_QUEUE_NUM_V1;
		break;

	case QM_HW_V2:
		qm->ctrl_qp_num = SEC_QUEUE_NUM_V2;
		break;

	default:
		return -EINVAL;
	}

	qm->err_ini = &sec_err_ini;

	ret = sec_set_user_domain_and_cache(sec);
	if (ret)
		return ret;

	hisi_qm_dev_err_init(qm);
	sec_debug_regs_clear(qm);

	return 0;
}

static int sec_qm_init(struct hisi_qm *qm, struct pci_dev *pdev)
{
	enum qm_hw_ver rev_id;

	rev_id = hisi_qm_get_hw_version(pdev);
	if (rev_id == QM_HW_UNKNOWN)
		return -ENODEV;

	qm->pdev = pdev;
	qm->ver = rev_id;

	qm->sqe_size = SEC_SQE_SIZE;
	qm->dev_name = sec_name;
	qm->fun_type = (pdev->device == SEC_PF_PCI_DEVICE_ID) ?
			QM_HW_PF : QM_HW_VF;
	qm->use_dma_api = true;

	return hisi_qm_init(qm);
}

static void sec_qm_uninit(struct hisi_qm *qm)
{
	hisi_qm_uninit(qm);
}

static int sec_probe_init(struct hisi_qm *qm, struct sec_dev *sec)
{
	int ret;

	/*
	 * WQ_HIGHPRI: SEC request must be low delayed,
	 * so need a high priority workqueue.
	 * WQ_UNBOUND: SEC task is likely with long
	 * running CPU intensive workloads.
	 */
	qm->wq = alloc_workqueue("%s", WQ_HIGHPRI |
		WQ_MEM_RECLAIM | WQ_UNBOUND, num_online_cpus(),
		pci_name(qm->pdev));
	if (!qm->wq) {
		pci_err(qm->pdev, "fail to alloc workqueue\n");
		return -ENOMEM;
	}

	if (qm->fun_type == QM_HW_PF) {
		qm->qp_base = SEC_PF_DEF_Q_BASE;
		qm->qp_num = pf_q_num;
		qm->debug.curr_qm_qp_num = pf_q_num;

		ret = sec_pf_probe_init(sec);
		if (ret)
			goto err_probe_uninit;
	} else if (qm->fun_type == QM_HW_VF) {
		/*
		 * have no way to get qm configure in VM in v1 hardware,
		 * so currently force PF to uses SEC_PF_DEF_Q_NUM, and force
		 * to trigger only one VF in v1 hardware.
		 * v2 hardware has no such problem.
		 */
		if (qm->ver == QM_HW_V1) {
			qm->qp_base = SEC_PF_DEF_Q_NUM;
			qm->qp_num = SEC_QUEUE_NUM_V1 - SEC_PF_DEF_Q_NUM;
		} else if (qm->ver == QM_HW_V2) {
			/* v2 starts to support get vft by mailbox */
			ret = hisi_qm_get_vft(qm, &qm->qp_base, &qm->qp_num);
			if (ret)
				goto err_probe_uninit;
		}
	} else {
		ret = -ENODEV;
		goto err_probe_uninit;
	}

	return 0;
err_probe_uninit:
	destroy_workqueue(qm->wq);
	return ret;
}

static void sec_probe_uninit(struct hisi_qm *qm)
{
	hisi_qm_dev_err_uninit(qm);

	destroy_workqueue(qm->wq);
}

static void sec_iommu_used_check(struct sec_dev *sec)
{
	struct iommu_domain *domain;
	struct device *dev = &sec->qm.pdev->dev;

	domain = iommu_get_domain_for_dev(dev);

	/* Check if iommu is used */
	sec->iommu_used = false;
	if (domain) {
		if (domain->type & __IOMMU_DOMAIN_PAGING)
			sec->iommu_used = true;
		dev_info(dev, "SMMU Opened, the iommu type = %u\n",
			domain->type);
	}
}

static int sec_probe(struct pci_dev *pdev, const struct pci_device_id *id)
{
	struct sec_dev *sec;
	struct hisi_qm *qm;
	int ret;

	sec = devm_kzalloc(&pdev->dev, sizeof(*sec), GFP_KERNEL);
	if (!sec)
		return -ENOMEM;

	pci_set_drvdata(pdev, sec);

	sec->ctx_q_num = ctx_q_num;
	sec_iommu_used_check(sec);

	qm = &sec->qm;

	ret = sec_qm_init(qm, pdev);
	if (ret) {
		pci_err(pdev, "Failed to pre init qm!\n");
		return ret;
	}

	ret = sec_probe_init(qm, sec);
	if (ret) {
		pci_err(pdev, "Failed to probe!\n");
		goto err_qm_uninit;
	}

	ret = hisi_qm_start(qm);
	if (ret) {
		pci_err(pdev, "Failed to start sec qm!\n");
		goto err_probe_uninit;
	}

	ret = sec_debugfs_init(sec);
	if (ret)
		pci_warn(pdev, "Failed to init debugfs!\n");

	hisi_qm_add_to_list(qm, &sec_devices);

	ret = sec_register_to_crypto();
	if (ret < 0) {
		pr_err("Failed to register driver to crypto.\n");
		goto err_remove_from_list;
	}

	return 0;

err_remove_from_list:
	hisi_qm_del_from_list(qm, &sec_devices);
	sec_debugfs_exit(sec);
	hisi_qm_stop(qm);

err_probe_uninit:
	sec_probe_uninit(qm);

err_qm_uninit:
	sec_qm_uninit(qm);

	return ret;
}

/* now we only support equal assignment */
static int sec_vf_q_assign(struct sec_dev *sec, u32 num_vfs)
{
	struct hisi_qm *qm = &sec->qm;
	u32 qp_num = qm->qp_num;
	u32 q_base = qp_num;
	u32 q_num, remain_q_num;
	int i, j, ret;

	if (!num_vfs)
		return -EINVAL;

	remain_q_num = qm->ctrl_qp_num - qp_num;
	q_num = remain_q_num / num_vfs;

	for (i = 1; i <= num_vfs; i++) {
		if (i == num_vfs)
			q_num += remain_q_num % num_vfs;
		ret = hisi_qm_set_vft(qm, i, q_base, q_num);
		if (ret) {
			for (j = i; j > 0; j--)
				hisi_qm_set_vft(qm, j, 0, 0);
			return ret;
		}
		q_base += q_num;
	}

	return 0;
}

static int sec_clear_vft_config(struct sec_dev *sec)
{
	struct hisi_qm *qm = &sec->qm;
	u32 num_vfs = sec->num_vfs;
	int ret;
	u32 i;

	for (i = 1; i <= num_vfs; i++) {
		ret = hisi_qm_set_vft(qm, i, 0, 0);
		if (ret)
			return ret;
	}

	sec->num_vfs = 0;

	return 0;
}

static int sec_sriov_enable(struct pci_dev *pdev, int max_vfs)
{
	struct sec_dev *sec = pci_get_drvdata(pdev);
	int pre_existing_vfs, ret;
	u32 num_vfs;

	pre_existing_vfs = pci_num_vf(pdev);

	if (pre_existing_vfs) {
		pci_err(pdev, "Can't enable VF. Please disable at first!\n");
		return 0;
	}

	num_vfs = min_t(u32, max_vfs, SEC_VF_NUM);

	ret = sec_vf_q_assign(sec, num_vfs);
	if (ret) {
		pci_err(pdev, "Can't assign queues for VF!\n");
		return ret;
	}

	sec->num_vfs = num_vfs;

	ret = pci_enable_sriov(pdev, num_vfs);
	if (ret) {
		pci_err(pdev, "Can't enable VF!\n");
		sec_clear_vft_config(sec);
		return ret;
	}

	return num_vfs;
}

static int sec_sriov_disable(struct pci_dev *pdev)
{
	struct sec_dev *sec = pci_get_drvdata(pdev);

	if (pci_vfs_assigned(pdev)) {
		pci_err(pdev, "Can't disable VFs while VFs are assigned!\n");
		return -EPERM;
	}

	/* remove in sec_pci_driver will be called to free VF resources */
	pci_disable_sriov(pdev);

	return sec_clear_vft_config(sec);
}

static int sec_sriov_configure(struct pci_dev *pdev, int num_vfs)
{
	if (num_vfs)
		return sec_sriov_enable(pdev, num_vfs);
	else
		return sec_sriov_disable(pdev);
}

static void sec_remove(struct pci_dev *pdev)
{
	struct sec_dev *sec = pci_get_drvdata(pdev);
	struct hisi_qm *qm = &sec->qm;

	sec_unregister_from_crypto();

	hisi_qm_del_from_list(qm, &sec_devices);

	if (qm->fun_type == QM_HW_PF && sec->num_vfs)
		(void)sec_sriov_disable(pdev);

	sec_debugfs_exit(sec);

	(void)hisi_qm_stop(qm);

	if (qm->fun_type == QM_HW_PF)
		sec_debug_regs_clear(qm);

	sec_probe_uninit(qm);

	sec_qm_uninit(qm);
}

static const struct pci_error_handlers sec_err_handler = {
	.error_detected = hisi_qm_dev_err_detected,
};

static struct pci_driver sec_pci_driver = {
	.name = "hisi_sec2",
	.id_table = sec_dev_ids,
	.probe = sec_probe,
	.remove = sec_remove,
	.err_handler = &sec_err_handler,
	.sriov_configure = sec_sriov_configure,
};

static void sec_register_debugfs(void)
{
	if (!debugfs_initialized())
		return;

	sec_debugfs_root = debugfs_create_dir("hisi_sec2", NULL);
}

static void sec_unregister_debugfs(void)
{
	debugfs_remove_recursive(sec_debugfs_root);
}

static int __init sec_init(void)
{
	int ret;

	hisi_qm_init_list(&sec_devices);
	sec_register_debugfs();

	ret = pci_register_driver(&sec_pci_driver);
	if (ret < 0) {
		sec_unregister_debugfs();
		pr_err("Failed to register pci driver.\n");
		return ret;
	}

	return 0;
}

static void __exit sec_exit(void)
{
	pci_unregister_driver(&sec_pci_driver);
	sec_unregister_debugfs();
}

module_init(sec_init);
module_exit(sec_exit);

MODULE_LICENSE("GPL v2");
MODULE_AUTHOR("Zaibo Xu <xuzaibo@huawei.com>");
MODULE_AUTHOR("Longfang Liu <liulongfang@huawei.com>");
MODULE_AUTHOR("Wei Zhang <zhangwei375@huawei.com>");
MODULE_DESCRIPTION("Driver for HiSilicon SEC accelerator");<|MERGE_RESOLUTION|>--- conflicted
+++ resolved
@@ -206,8 +206,6 @@
 static u32 ctx_q_num = SEC_CTX_Q_NUM_DEF;
 module_param_cb(ctx_q_num, &sec_ctx_q_num_ops, &ctx_q_num, 0444);
 MODULE_PARM_DESC(ctx_q_num, "Queue num in ctx (24 default, 2, 4, ..., 32)");
-<<<<<<< HEAD
-=======
 
 void sec_destroy_qps(struct hisi_qp **qps, int qp_num)
 {
@@ -234,7 +232,6 @@
 	return NULL;
 }
 
->>>>>>> 04d5ce62
 
 static const struct pci_device_id sec_dev_ids[] = {
 	{ PCI_DEVICE(PCI_VENDOR_ID_HUAWEI, SEC_PF_PCI_DEVICE_ID) },
