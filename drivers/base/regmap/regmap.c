--- conflicted
+++ resolved
@@ -1870,11 +1870,6 @@
 		return -EINVAL;
 	if (val_len % map->format.val_bytes)
 		return -EINVAL;
-<<<<<<< HEAD
-	if (map->max_raw_write && map->max_raw_write < val_len)
-		return -E2BIG;
-=======
->>>>>>> fb44f3ce
 
 	map->lock(map->lock_arg);
 
