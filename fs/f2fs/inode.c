// SPDX-License-Identifier: GPL-2.0
/*
 * fs/f2fs/inode.c
 *
 * Copyright (c) 2012 Samsung Electronics Co., Ltd.
 *             http://www.samsung.com/
 */
#include <linux/fs.h>
#include <linux/f2fs_fs.h>
#include <linux/buffer_head.h>
#include <linux/backing-dev.h>
#include <linux/writeback.h>

#include "f2fs.h"
#include "node.h"
#include "segment.h"
#include "xattr.h"

#include <trace/events/f2fs.h>

void f2fs_mark_inode_dirty_sync(struct inode *inode, bool sync)
{
	if (is_inode_flag_set(inode, FI_NEW_INODE))
		return;

	if (f2fs_inode_dirtied(inode, sync))
		return;

	mark_inode_dirty_sync(inode);
}

void f2fs_set_inode_flags(struct inode *inode)
{
	unsigned int flags = F2FS_I(inode)->i_flags;
	unsigned int new_fl = 0;

	if (flags & F2FS_SYNC_FL)
		new_fl |= S_SYNC;
	if (flags & F2FS_APPEND_FL)
		new_fl |= S_APPEND;
	if (flags & F2FS_IMMUTABLE_FL)
		new_fl |= S_IMMUTABLE;
	if (flags & F2FS_NOATIME_FL)
		new_fl |= S_NOATIME;
	if (flags & F2FS_DIRSYNC_FL)
		new_fl |= S_DIRSYNC;
	if (file_is_encrypt(inode))
		new_fl |= S_ENCRYPTED;
<<<<<<< HEAD
	if (file_is_verity(inode))
		new_fl |= S_VERITY;
	inode_set_flags(inode, new_fl,
			S_SYNC|S_APPEND|S_IMMUTABLE|S_NOATIME|S_DIRSYNC|
			S_ENCRYPTED|S_VERITY);
=======
	if (flags & F2FS_CASEFOLD_FL)
		new_fl |= S_CASEFOLD;
	inode_set_flags(inode, new_fl,
			S_SYNC|S_APPEND|S_IMMUTABLE|S_NOATIME|S_DIRSYNC|
			S_ENCRYPTED|S_CASEFOLD);
>>>>>>> fbbf7799
}

static void __get_inode_rdev(struct inode *inode, struct f2fs_inode *ri)
{
	int extra_size = get_extra_isize(inode);

	if (S_ISCHR(inode->i_mode) || S_ISBLK(inode->i_mode) ||
			S_ISFIFO(inode->i_mode) || S_ISSOCK(inode->i_mode)) {
		if (ri->i_addr[extra_size])
			inode->i_rdev = old_decode_dev(
				le32_to_cpu(ri->i_addr[extra_size]));
		else
			inode->i_rdev = new_decode_dev(
				le32_to_cpu(ri->i_addr[extra_size + 1]));
	}
}

static int __written_first_block(struct f2fs_sb_info *sbi,
					struct f2fs_inode *ri)
{
	block_t addr = le32_to_cpu(ri->i_addr[offset_in_addr(ri)]);

	if (!__is_valid_data_blkaddr(addr))
		return 1;
	if (!f2fs_is_valid_blkaddr(sbi, addr, DATA_GENERIC_ENHANCE))
		return -EFSCORRUPTED;
	return 0;
}

static void __set_inode_rdev(struct inode *inode, struct f2fs_inode *ri)
{
	int extra_size = get_extra_isize(inode);

	if (S_ISCHR(inode->i_mode) || S_ISBLK(inode->i_mode)) {
		if (old_valid_dev(inode->i_rdev)) {
			ri->i_addr[extra_size] =
				cpu_to_le32(old_encode_dev(inode->i_rdev));
			ri->i_addr[extra_size + 1] = 0;
		} else {
			ri->i_addr[extra_size] = 0;
			ri->i_addr[extra_size + 1] =
				cpu_to_le32(new_encode_dev(inode->i_rdev));
			ri->i_addr[extra_size + 2] = 0;
		}
	}
}

static void __recover_inline_status(struct inode *inode, struct page *ipage)
{
	void *inline_data = inline_data_addr(inode, ipage);
	__le32 *start = inline_data;
	__le32 *end = start + MAX_INLINE_DATA(inode) / sizeof(__le32);

	while (start < end) {
		if (*start++) {
			f2fs_wait_on_page_writeback(ipage, NODE, true, true);

			set_inode_flag(inode, FI_DATA_EXIST);
			set_raw_inline(inode, F2FS_INODE(ipage));
			set_page_dirty(ipage);
			return;
		}
	}
	return;
}

static bool f2fs_enable_inode_chksum(struct f2fs_sb_info *sbi, struct page *page)
{
	struct f2fs_inode *ri = &F2FS_NODE(page)->i;

	if (!f2fs_sb_has_inode_chksum(sbi))
		return false;

	if (!IS_INODE(page) || !(ri->i_inline & F2FS_EXTRA_ATTR))
		return false;

	if (!F2FS_FITS_IN_INODE(ri, le16_to_cpu(ri->i_extra_isize),
				i_inode_checksum))
		return false;

	return true;
}

static __u32 f2fs_inode_chksum(struct f2fs_sb_info *sbi, struct page *page)
{
	struct f2fs_node *node = F2FS_NODE(page);
	struct f2fs_inode *ri = &node->i;
	__le32 ino = node->footer.ino;
	__le32 gen = ri->i_generation;
	__u32 chksum, chksum_seed;
	__u32 dummy_cs = 0;
	unsigned int offset = offsetof(struct f2fs_inode, i_inode_checksum);
	unsigned int cs_size = sizeof(dummy_cs);

	chksum = f2fs_chksum(sbi, sbi->s_chksum_seed, (__u8 *)&ino,
							sizeof(ino));
	chksum_seed = f2fs_chksum(sbi, chksum, (__u8 *)&gen, sizeof(gen));

	chksum = f2fs_chksum(sbi, chksum_seed, (__u8 *)ri, offset);
	chksum = f2fs_chksum(sbi, chksum, (__u8 *)&dummy_cs, cs_size);
	offset += cs_size;
	chksum = f2fs_chksum(sbi, chksum, (__u8 *)ri + offset,
						F2FS_BLKSIZE - offset);
	return chksum;
}

bool f2fs_inode_chksum_verify(struct f2fs_sb_info *sbi, struct page *page)
{
	struct f2fs_inode *ri;
	__u32 provided, calculated;

	if (unlikely(is_sbi_flag_set(sbi, SBI_IS_SHUTDOWN)))
		return true;

#ifdef CONFIG_F2FS_CHECK_FS
	if (!f2fs_enable_inode_chksum(sbi, page))
#else
	if (!f2fs_enable_inode_chksum(sbi, page) ||
			PageDirty(page) || PageWriteback(page))
#endif
		return true;

	ri = &F2FS_NODE(page)->i;
	provided = le32_to_cpu(ri->i_inode_checksum);
	calculated = f2fs_inode_chksum(sbi, page);

	if (provided != calculated)
		f2fs_warn(sbi, "checksum invalid, nid = %lu, ino_of_node = %x, %x vs. %x",
			  page->index, ino_of_node(page), provided, calculated);

	return provided == calculated;
}

void f2fs_inode_chksum_set(struct f2fs_sb_info *sbi, struct page *page)
{
	struct f2fs_inode *ri = &F2FS_NODE(page)->i;

	if (!f2fs_enable_inode_chksum(sbi, page))
		return;

	ri->i_inode_checksum = cpu_to_le32(f2fs_inode_chksum(sbi, page));
}

static bool sanity_check_inode(struct inode *inode, struct page *node_page)
{
	struct f2fs_sb_info *sbi = F2FS_I_SB(inode);
	struct f2fs_inode_info *fi = F2FS_I(inode);
	unsigned long long iblocks;

	iblocks = le64_to_cpu(F2FS_INODE(node_page)->i_blocks);
	if (!iblocks) {
		set_sbi_flag(sbi, SBI_NEED_FSCK);
		f2fs_warn(sbi, "%s: corrupted inode i_blocks i_ino=%lx iblocks=%llu, run fsck to fix.",
			  __func__, inode->i_ino, iblocks);
		return false;
	}

	if (ino_of_node(node_page) != nid_of_node(node_page)) {
		set_sbi_flag(sbi, SBI_NEED_FSCK);
		f2fs_warn(sbi, "%s: corrupted inode footer i_ino=%lx, ino,nid: [%u, %u] run fsck to fix.",
			  __func__, inode->i_ino,
			  ino_of_node(node_page), nid_of_node(node_page));
		return false;
	}

	if (f2fs_sb_has_flexible_inline_xattr(sbi)
			&& !f2fs_has_extra_attr(inode)) {
		set_sbi_flag(sbi, SBI_NEED_FSCK);
		f2fs_warn(sbi, "%s: corrupted inode ino=%lx, run fsck to fix.",
			  __func__, inode->i_ino);
		return false;
	}

	if (f2fs_has_extra_attr(inode) &&
			!f2fs_sb_has_extra_attr(sbi)) {
		set_sbi_flag(sbi, SBI_NEED_FSCK);
		f2fs_warn(sbi, "%s: inode (ino=%lx) is with extra_attr, but extra_attr feature is off",
			  __func__, inode->i_ino);
		return false;
	}

	if (fi->i_extra_isize > F2FS_TOTAL_EXTRA_ATTR_SIZE ||
			fi->i_extra_isize % sizeof(__le32)) {
		set_sbi_flag(sbi, SBI_NEED_FSCK);
		f2fs_warn(sbi, "%s: inode (ino=%lx) has corrupted i_extra_isize: %d, max: %zu",
			  __func__, inode->i_ino, fi->i_extra_isize,
			  F2FS_TOTAL_EXTRA_ATTR_SIZE);
		return false;
	}

	if (f2fs_has_extra_attr(inode) &&
		f2fs_sb_has_flexible_inline_xattr(sbi) &&
		f2fs_has_inline_xattr(inode) &&
		(!fi->i_inline_xattr_size ||
		fi->i_inline_xattr_size > MAX_INLINE_XATTR_SIZE)) {
		set_sbi_flag(sbi, SBI_NEED_FSCK);
		f2fs_warn(sbi, "%s: inode (ino=%lx) has corrupted i_inline_xattr_size: %d, max: %zu",
			  __func__, inode->i_ino, fi->i_inline_xattr_size,
			  MAX_INLINE_XATTR_SIZE);
		return false;
	}

	if (F2FS_I(inode)->extent_tree) {
		struct extent_info *ei = &F2FS_I(inode)->extent_tree->largest;

		if (ei->len &&
			(!f2fs_is_valid_blkaddr(sbi, ei->blk,
						DATA_GENERIC_ENHANCE) ||
			!f2fs_is_valid_blkaddr(sbi, ei->blk + ei->len - 1,
						DATA_GENERIC_ENHANCE))) {
			set_sbi_flag(sbi, SBI_NEED_FSCK);
			f2fs_warn(sbi, "%s: inode (ino=%lx) extent info [%u, %u, %u] is incorrect, run fsck to fix",
				  __func__, inode->i_ino,
				  ei->blk, ei->fofs, ei->len);
			return false;
		}
	}

	if (f2fs_has_inline_data(inode) &&
			(!S_ISREG(inode->i_mode) && !S_ISLNK(inode->i_mode))) {
		set_sbi_flag(sbi, SBI_NEED_FSCK);
		f2fs_warn(sbi, "%s: inode (ino=%lx, mode=%u) should not have inline_data, run fsck to fix",
			  __func__, inode->i_ino, inode->i_mode);
		return false;
	}

	if (f2fs_has_inline_dentry(inode) && !S_ISDIR(inode->i_mode)) {
		set_sbi_flag(sbi, SBI_NEED_FSCK);
		f2fs_warn(sbi, "%s: inode (ino=%lx, mode=%u) should not have inline_dentry, run fsck to fix",
			  __func__, inode->i_ino, inode->i_mode);
		return false;
	}

	return true;
}

static int do_read_inode(struct inode *inode)
{
	struct f2fs_sb_info *sbi = F2FS_I_SB(inode);
	struct f2fs_inode_info *fi = F2FS_I(inode);
	struct page *node_page;
	struct f2fs_inode *ri;
	projid_t i_projid;
	int err;

	/* Check if ino is within scope */
	if (f2fs_check_nid_range(sbi, inode->i_ino))
		return -EINVAL;

	node_page = f2fs_get_node_page(sbi, inode->i_ino);
	if (IS_ERR(node_page))
		return PTR_ERR(node_page);

	ri = F2FS_INODE(node_page);

	inode->i_mode = le16_to_cpu(ri->i_mode);
	i_uid_write(inode, le32_to_cpu(ri->i_uid));
	i_gid_write(inode, le32_to_cpu(ri->i_gid));
	set_nlink(inode, le32_to_cpu(ri->i_links));
	inode->i_size = le64_to_cpu(ri->i_size);
	inode->i_blocks = SECTOR_FROM_BLOCK(le64_to_cpu(ri->i_blocks) - 1);

	inode->i_atime.tv_sec = le64_to_cpu(ri->i_atime);
	inode->i_ctime.tv_sec = le64_to_cpu(ri->i_ctime);
	inode->i_mtime.tv_sec = le64_to_cpu(ri->i_mtime);
	inode->i_atime.tv_nsec = le32_to_cpu(ri->i_atime_nsec);
	inode->i_ctime.tv_nsec = le32_to_cpu(ri->i_ctime_nsec);
	inode->i_mtime.tv_nsec = le32_to_cpu(ri->i_mtime_nsec);
	inode->i_generation = le32_to_cpu(ri->i_generation);
	if (S_ISDIR(inode->i_mode))
		fi->i_current_depth = le32_to_cpu(ri->i_current_depth);
	else if (S_ISREG(inode->i_mode))
		fi->i_gc_failures[GC_FAILURE_PIN] =
					le16_to_cpu(ri->i_gc_failures);
	fi->i_xattr_nid = le32_to_cpu(ri->i_xattr_nid);
	fi->i_flags = le32_to_cpu(ri->i_flags);
	if (S_ISREG(inode->i_mode))
		fi->i_flags &= ~F2FS_PROJINHERIT_FL;
	fi->flags = 0;
	fi->i_advise = ri->i_advise;
	fi->i_pino = le32_to_cpu(ri->i_pino);
	fi->i_dir_level = ri->i_dir_level;

	if (f2fs_init_extent_tree(inode, &ri->i_ext))
		set_page_dirty(node_page);

	get_inline_info(inode, ri);

	fi->i_extra_isize = f2fs_has_extra_attr(inode) ?
					le16_to_cpu(ri->i_extra_isize) : 0;

	if (f2fs_sb_has_flexible_inline_xattr(sbi)) {
		fi->i_inline_xattr_size = le16_to_cpu(ri->i_inline_xattr_size);
	} else if (f2fs_has_inline_xattr(inode) ||
				f2fs_has_inline_dentry(inode)) {
		fi->i_inline_xattr_size = DEFAULT_INLINE_XATTR_ADDRS;
	} else {

		/*
		 * Previous inline data or directory always reserved 200 bytes
		 * in inode layout, even if inline_xattr is disabled. In order
		 * to keep inline_dentry's structure for backward compatibility,
		 * we get the space back only from inline_data.
		 */
		fi->i_inline_xattr_size = 0;
	}

	if (!sanity_check_inode(inode, node_page)) {
		f2fs_put_page(node_page, 1);
		return -EFSCORRUPTED;
	}

	/* check data exist */
	if (f2fs_has_inline_data(inode) && !f2fs_exist_data(inode))
		__recover_inline_status(inode, node_page);

	/* try to recover cold bit for non-dir inode */
	if (!S_ISDIR(inode->i_mode) && !is_cold_node(node_page)) {
		set_cold_node(node_page, false);
		set_page_dirty(node_page);
	}

	/* get rdev by using inline_info */
	__get_inode_rdev(inode, ri);

	if (S_ISREG(inode->i_mode)) {
		err = __written_first_block(sbi, ri);
		if (err < 0) {
			f2fs_put_page(node_page, 1);
			return err;
		}
		if (!err)
			set_inode_flag(inode, FI_FIRST_BLOCK_WRITTEN);
	}

	if (!f2fs_need_inode_block_update(sbi, inode->i_ino))
		fi->last_disk_size = inode->i_size;

	if (fi->i_flags & F2FS_PROJINHERIT_FL)
		set_inode_flag(inode, FI_PROJ_INHERIT);

	if (f2fs_has_extra_attr(inode) && f2fs_sb_has_project_quota(sbi) &&
			F2FS_FITS_IN_INODE(ri, fi->i_extra_isize, i_projid))
		i_projid = (projid_t)le32_to_cpu(ri->i_projid);
	else
		i_projid = F2FS_DEF_PROJID;
	fi->i_projid = make_kprojid(&init_user_ns, i_projid);

	if (f2fs_has_extra_attr(inode) && f2fs_sb_has_inode_crtime(sbi) &&
			F2FS_FITS_IN_INODE(ri, fi->i_extra_isize, i_crtime)) {
		fi->i_crtime.tv_sec = le64_to_cpu(ri->i_crtime);
		fi->i_crtime.tv_nsec = le32_to_cpu(ri->i_crtime_nsec);
	}

	F2FS_I(inode)->i_disk_time[0] = inode->i_atime;
	F2FS_I(inode)->i_disk_time[1] = inode->i_ctime;
	F2FS_I(inode)->i_disk_time[2] = inode->i_mtime;
	F2FS_I(inode)->i_disk_time[3] = F2FS_I(inode)->i_crtime;
	f2fs_put_page(node_page, 1);

	stat_inc_inline_xattr(inode);
	stat_inc_inline_inode(inode);
	stat_inc_inline_dir(inode);

	return 0;
}

struct inode *f2fs_iget(struct super_block *sb, unsigned long ino)
{
	struct f2fs_sb_info *sbi = F2FS_SB(sb);
	struct inode *inode;
	int ret = 0;

	inode = iget_locked(sb, ino);
	if (!inode)
		return ERR_PTR(-ENOMEM);

	if (!(inode->i_state & I_NEW)) {
		trace_f2fs_iget(inode);
		return inode;
	}
	if (ino == F2FS_NODE_INO(sbi) || ino == F2FS_META_INO(sbi))
		goto make_now;

	ret = do_read_inode(inode);
	if (ret)
		goto bad_inode;
make_now:
	if (ino == F2FS_NODE_INO(sbi)) {
		inode->i_mapping->a_ops = &f2fs_node_aops;
		mapping_set_gfp_mask(inode->i_mapping, GFP_NOFS);
	} else if (ino == F2FS_META_INO(sbi)) {
		inode->i_mapping->a_ops = &f2fs_meta_aops;
		mapping_set_gfp_mask(inode->i_mapping, GFP_NOFS);
	} else if (S_ISREG(inode->i_mode)) {
		inode->i_op = &f2fs_file_inode_operations;
		inode->i_fop = &f2fs_file_operations;
		inode->i_mapping->a_ops = &f2fs_dblock_aops;
	} else if (S_ISDIR(inode->i_mode)) {
		inode->i_op = &f2fs_dir_inode_operations;
		inode->i_fop = &f2fs_dir_operations;
		inode->i_mapping->a_ops = &f2fs_dblock_aops;
		inode_nohighmem(inode);
	} else if (S_ISLNK(inode->i_mode)) {
		if (file_is_encrypt(inode))
			inode->i_op = &f2fs_encrypted_symlink_inode_operations;
		else
			inode->i_op = &f2fs_symlink_inode_operations;
		inode_nohighmem(inode);
		inode->i_mapping->a_ops = &f2fs_dblock_aops;
	} else if (S_ISCHR(inode->i_mode) || S_ISBLK(inode->i_mode) ||
			S_ISFIFO(inode->i_mode) || S_ISSOCK(inode->i_mode)) {
		inode->i_op = &f2fs_special_inode_operations;
		init_special_inode(inode, inode->i_mode, inode->i_rdev);
	} else {
		ret = -EIO;
		goto bad_inode;
	}
	f2fs_set_inode_flags(inode);
	unlock_new_inode(inode);
	trace_f2fs_iget(inode);
	return inode;

bad_inode:
	f2fs_inode_synced(inode);
	iget_failed(inode);
	trace_f2fs_iget_exit(inode, ret);
	return ERR_PTR(ret);
}

struct inode *f2fs_iget_retry(struct super_block *sb, unsigned long ino)
{
	struct inode *inode;
retry:
	inode = f2fs_iget(sb, ino);
	if (IS_ERR(inode)) {
		if (PTR_ERR(inode) == -ENOMEM) {
			congestion_wait(BLK_RW_ASYNC, HZ/50);
			goto retry;
		}
	}
	return inode;
}

void f2fs_update_inode(struct inode *inode, struct page *node_page)
{
	struct f2fs_inode *ri;
	struct extent_tree *et = F2FS_I(inode)->extent_tree;

	f2fs_wait_on_page_writeback(node_page, NODE, true, true);
	set_page_dirty(node_page);

	f2fs_inode_synced(inode);

	ri = F2FS_INODE(node_page);

	ri->i_mode = cpu_to_le16(inode->i_mode);
	ri->i_advise = F2FS_I(inode)->i_advise;
	ri->i_uid = cpu_to_le32(i_uid_read(inode));
	ri->i_gid = cpu_to_le32(i_gid_read(inode));
	ri->i_links = cpu_to_le32(inode->i_nlink);
	ri->i_size = cpu_to_le64(i_size_read(inode));
	ri->i_blocks = cpu_to_le64(SECTOR_TO_BLOCK(inode->i_blocks) + 1);

	if (et) {
		read_lock(&et->lock);
		set_raw_extent(&et->largest, &ri->i_ext);
		read_unlock(&et->lock);
	} else {
		memset(&ri->i_ext, 0, sizeof(ri->i_ext));
	}
	set_raw_inline(inode, ri);

	ri->i_atime = cpu_to_le64(inode->i_atime.tv_sec);
	ri->i_ctime = cpu_to_le64(inode->i_ctime.tv_sec);
	ri->i_mtime = cpu_to_le64(inode->i_mtime.tv_sec);
	ri->i_atime_nsec = cpu_to_le32(inode->i_atime.tv_nsec);
	ri->i_ctime_nsec = cpu_to_le32(inode->i_ctime.tv_nsec);
	ri->i_mtime_nsec = cpu_to_le32(inode->i_mtime.tv_nsec);
	if (S_ISDIR(inode->i_mode))
		ri->i_current_depth =
			cpu_to_le32(F2FS_I(inode)->i_current_depth);
	else if (S_ISREG(inode->i_mode))
		ri->i_gc_failures =
			cpu_to_le16(F2FS_I(inode)->i_gc_failures[GC_FAILURE_PIN]);
	ri->i_xattr_nid = cpu_to_le32(F2FS_I(inode)->i_xattr_nid);
	ri->i_flags = cpu_to_le32(F2FS_I(inode)->i_flags);
	ri->i_pino = cpu_to_le32(F2FS_I(inode)->i_pino);
	ri->i_generation = cpu_to_le32(inode->i_generation);
	ri->i_dir_level = F2FS_I(inode)->i_dir_level;

	if (f2fs_has_extra_attr(inode)) {
		ri->i_extra_isize = cpu_to_le16(F2FS_I(inode)->i_extra_isize);

		if (f2fs_sb_has_flexible_inline_xattr(F2FS_I_SB(inode)))
			ri->i_inline_xattr_size =
				cpu_to_le16(F2FS_I(inode)->i_inline_xattr_size);

		if (f2fs_sb_has_project_quota(F2FS_I_SB(inode)) &&
			F2FS_FITS_IN_INODE(ri, F2FS_I(inode)->i_extra_isize,
								i_projid)) {
			projid_t i_projid;

			i_projid = from_kprojid(&init_user_ns,
						F2FS_I(inode)->i_projid);
			ri->i_projid = cpu_to_le32(i_projid);
		}

		if (f2fs_sb_has_inode_crtime(F2FS_I_SB(inode)) &&
			F2FS_FITS_IN_INODE(ri, F2FS_I(inode)->i_extra_isize,
								i_crtime)) {
			ri->i_crtime =
				cpu_to_le64(F2FS_I(inode)->i_crtime.tv_sec);
			ri->i_crtime_nsec =
				cpu_to_le32(F2FS_I(inode)->i_crtime.tv_nsec);
		}
	}

	__set_inode_rdev(inode, ri);

	/* deleted inode */
	if (inode->i_nlink == 0)
		clear_inline_node(node_page);

	F2FS_I(inode)->i_disk_time[0] = inode->i_atime;
	F2FS_I(inode)->i_disk_time[1] = inode->i_ctime;
	F2FS_I(inode)->i_disk_time[2] = inode->i_mtime;
	F2FS_I(inode)->i_disk_time[3] = F2FS_I(inode)->i_crtime;

#ifdef CONFIG_F2FS_CHECK_FS
	f2fs_inode_chksum_set(F2FS_I_SB(inode), node_page);
#endif
}

void f2fs_update_inode_page(struct inode *inode)
{
	struct f2fs_sb_info *sbi = F2FS_I_SB(inode);
	struct page *node_page;
retry:
	node_page = f2fs_get_node_page(sbi, inode->i_ino);
	if (IS_ERR(node_page)) {
		int err = PTR_ERR(node_page);
		if (err == -ENOMEM) {
			cond_resched();
			goto retry;
		} else if (err != -ENOENT) {
			f2fs_stop_checkpoint(sbi, false);
		}
		return;
	}
	f2fs_update_inode(inode, node_page);
	f2fs_put_page(node_page, 1);
}

int f2fs_write_inode(struct inode *inode, struct writeback_control *wbc)
{
	struct f2fs_sb_info *sbi = F2FS_I_SB(inode);

	if (inode->i_ino == F2FS_NODE_INO(sbi) ||
			inode->i_ino == F2FS_META_INO(sbi))
		return 0;

	if (!is_inode_flag_set(inode, FI_DIRTY_INODE))
		return 0;

	if (!f2fs_is_checkpoint_ready(sbi))
		return -ENOSPC;

	/*
	 * We need to balance fs here to prevent from producing dirty node pages
	 * during the urgent cleaning time when runing out of free sections.
	 */
	f2fs_update_inode_page(inode);
	if (wbc && wbc->nr_to_write)
		f2fs_balance_fs(sbi, true);
	return 0;
}

/*
 * Called at the last iput() if i_nlink is zero
 */
void f2fs_evict_inode(struct inode *inode)
{
	struct f2fs_sb_info *sbi = F2FS_I_SB(inode);
	nid_t xnid = F2FS_I(inode)->i_xattr_nid;
	int err = 0;

	/* some remained atomic pages should discarded */
	if (f2fs_is_atomic_file(inode))
		f2fs_drop_inmem_pages(inode);

	trace_f2fs_evict_inode(inode);
	truncate_inode_pages_final(&inode->i_data);

	if (inode->i_ino == F2FS_NODE_INO(sbi) ||
			inode->i_ino == F2FS_META_INO(sbi))
		goto out_clear;

	f2fs_bug_on(sbi, get_dirty_pages(inode));
	f2fs_remove_dirty_inode(inode);

	f2fs_destroy_extent_tree(inode);

	if (inode->i_nlink || is_bad_inode(inode))
		goto no_delete;

	err = dquot_initialize(inode);
	if (err) {
		err = 0;
		set_sbi_flag(sbi, SBI_QUOTA_NEED_REPAIR);
	}

	f2fs_remove_ino_entry(sbi, inode->i_ino, APPEND_INO);
	f2fs_remove_ino_entry(sbi, inode->i_ino, UPDATE_INO);
	f2fs_remove_ino_entry(sbi, inode->i_ino, FLUSH_INO);

	sb_start_intwrite(inode->i_sb);
	set_inode_flag(inode, FI_NO_ALLOC);
	i_size_write(inode, 0);
retry:
	if (F2FS_HAS_BLOCKS(inode))
		err = f2fs_truncate(inode);

	if (time_to_inject(sbi, FAULT_EVICT_INODE)) {
		f2fs_show_injection_info(FAULT_EVICT_INODE);
		err = -EIO;
	}

	if (!err) {
		f2fs_lock_op(sbi);
		err = f2fs_remove_inode_page(inode);
		f2fs_unlock_op(sbi);
		if (err == -ENOENT)
			err = 0;
	}

	/* give more chances, if ENOMEM case */
	if (err == -ENOMEM) {
		err = 0;
		goto retry;
	}

	if (err) {
		f2fs_update_inode_page(inode);
		if (dquot_initialize_needed(inode))
			set_sbi_flag(sbi, SBI_QUOTA_NEED_REPAIR);
	}
	sb_end_intwrite(inode->i_sb);
no_delete:
	dquot_drop(inode);

	stat_dec_inline_xattr(inode);
	stat_dec_inline_dir(inode);
	stat_dec_inline_inode(inode);

	if (likely(!f2fs_cp_error(sbi) &&
				!is_sbi_flag_set(sbi, SBI_CP_DISABLED)))
		f2fs_bug_on(sbi, is_inode_flag_set(inode, FI_DIRTY_INODE));
	else
		f2fs_inode_synced(inode);

	/* ino == 0, if f2fs_new_inode() was failed t*/
	if (inode->i_ino)
		invalidate_mapping_pages(NODE_MAPPING(sbi), inode->i_ino,
							inode->i_ino);
	if (xnid)
		invalidate_mapping_pages(NODE_MAPPING(sbi), xnid, xnid);
	if (inode->i_nlink) {
		if (is_inode_flag_set(inode, FI_APPEND_WRITE))
			f2fs_add_ino_entry(sbi, inode->i_ino, APPEND_INO);
		if (is_inode_flag_set(inode, FI_UPDATE_WRITE))
			f2fs_add_ino_entry(sbi, inode->i_ino, UPDATE_INO);
	}
	if (is_inode_flag_set(inode, FI_FREE_NID)) {
		f2fs_alloc_nid_failed(sbi, inode->i_ino);
		clear_inode_flag(inode, FI_FREE_NID);
	} else {
		/*
		 * If xattr nid is corrupted, we can reach out error condition,
		 * err & !f2fs_exist_written_data(sbi, inode->i_ino, ORPHAN_INO)).
		 * In that case, f2fs_check_nid_range() is enough to give a clue.
		 */
	}
out_clear:
	fscrypt_put_encryption_info(inode);
	fsverity_cleanup_inode(inode);
	clear_inode(inode);
}

/* caller should call f2fs_lock_op() */
void f2fs_handle_failed_inode(struct inode *inode)
{
	struct f2fs_sb_info *sbi = F2FS_I_SB(inode);
	struct node_info ni;
	int err;

	/*
	 * clear nlink of inode in order to release resource of inode
	 * immediately.
	 */
	clear_nlink(inode);

	/*
	 * we must call this to avoid inode being remained as dirty, resulting
	 * in a panic when flushing dirty inodes in gdirty_list.
	 */
	f2fs_update_inode_page(inode);
	f2fs_inode_synced(inode);

	/* don't make bad inode, since it becomes a regular file. */
	unlock_new_inode(inode);

	/*
	 * Note: we should add inode to orphan list before f2fs_unlock_op()
	 * so we can prevent losing this orphan when encoutering checkpoint
	 * and following suddenly power-off.
	 */
	err = f2fs_get_node_info(sbi, inode->i_ino, &ni);
	if (err) {
		set_sbi_flag(sbi, SBI_NEED_FSCK);
		f2fs_warn(sbi, "May loss orphan inode, run fsck to fix.");
		goto out;
	}

	if (ni.blk_addr != NULL_ADDR) {
		err = f2fs_acquire_orphan_inode(sbi);
		if (err) {
			set_sbi_flag(sbi, SBI_NEED_FSCK);
			f2fs_warn(sbi, "Too many orphan inodes, run fsck to fix.");
		} else {
			f2fs_add_orphan_inode(inode);
		}
		f2fs_alloc_nid_done(sbi, inode->i_ino);
	} else {
		set_inode_flag(inode, FI_FREE_NID);
	}

out:
	f2fs_unlock_op(sbi);

	/* iput will drop the inode object */
	iput(inode);
}<|MERGE_RESOLUTION|>--- conflicted
+++ resolved
@@ -46,19 +46,13 @@
 		new_fl |= S_DIRSYNC;
 	if (file_is_encrypt(inode))
 		new_fl |= S_ENCRYPTED;
-<<<<<<< HEAD
 	if (file_is_verity(inode))
 		new_fl |= S_VERITY;
-	inode_set_flags(inode, new_fl,
-			S_SYNC|S_APPEND|S_IMMUTABLE|S_NOATIME|S_DIRSYNC|
-			S_ENCRYPTED|S_VERITY);
-=======
 	if (flags & F2FS_CASEFOLD_FL)
 		new_fl |= S_CASEFOLD;
 	inode_set_flags(inode, new_fl,
 			S_SYNC|S_APPEND|S_IMMUTABLE|S_NOATIME|S_DIRSYNC|
-			S_ENCRYPTED|S_CASEFOLD);
->>>>>>> fbbf7799
+			S_ENCRYPTED|S_VERITY|S_CASEFOLD);
 }
 
 static void __get_inode_rdev(struct inode *inode, struct f2fs_inode *ri)
