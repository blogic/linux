// SPDX-License-Identifier: GPL-2.0

#include "misc.h"
#include "ctree.h"
#include "block-group.h"
#include "space-info.h"
#include "disk-io.h"
#include "free-space-cache.h"
#include "free-space-tree.h"
#include "volumes.h"
#include "transaction.h"
#include "ref-verify.h"
#include "sysfs.h"
#include "tree-log.h"
#include "delalloc-space.h"
#include "discard.h"
#include "raid56.h"

/*
 * Return target flags in extended format or 0 if restripe for this chunk_type
 * is not in progress
 *
 * Should be called with balance_lock held
 */
static u64 get_restripe_target(struct btrfs_fs_info *fs_info, u64 flags)
{
	struct btrfs_balance_control *bctl = fs_info->balance_ctl;
	u64 target = 0;

	if (!bctl)
		return 0;

	if (flags & BTRFS_BLOCK_GROUP_DATA &&
	    bctl->data.flags & BTRFS_BALANCE_ARGS_CONVERT) {
		target = BTRFS_BLOCK_GROUP_DATA | bctl->data.target;
	} else if (flags & BTRFS_BLOCK_GROUP_SYSTEM &&
		   bctl->sys.flags & BTRFS_BALANCE_ARGS_CONVERT) {
		target = BTRFS_BLOCK_GROUP_SYSTEM | bctl->sys.target;
	} else if (flags & BTRFS_BLOCK_GROUP_METADATA &&
		   bctl->meta.flags & BTRFS_BALANCE_ARGS_CONVERT) {
		target = BTRFS_BLOCK_GROUP_METADATA | bctl->meta.target;
	}

	return target;
}

/*
 * @flags: available profiles in extended format (see ctree.h)
 *
 * Return reduced profile in chunk format.  If profile changing is in progress
 * (either running or paused) picks the target profile (if it's already
 * available), otherwise falls back to plain reducing.
 */
static u64 btrfs_reduce_alloc_profile(struct btrfs_fs_info *fs_info, u64 flags)
{
	u64 num_devices = fs_info->fs_devices->rw_devices;
	u64 target;
	u64 raid_type;
	u64 allowed = 0;

	/*
	 * See if restripe for this chunk_type is in progress, if so try to
	 * reduce to the target profile
	 */
	spin_lock(&fs_info->balance_lock);
	target = get_restripe_target(fs_info, flags);
	if (target) {
		/* Pick target profile only if it's already available */
		if ((flags & target) & BTRFS_EXTENDED_PROFILE_MASK) {
			spin_unlock(&fs_info->balance_lock);
			return extended_to_chunk(target);
		}
	}
	spin_unlock(&fs_info->balance_lock);

	/* First, mask out the RAID levels which aren't possible */
	for (raid_type = 0; raid_type < BTRFS_NR_RAID_TYPES; raid_type++) {
		if (num_devices >= btrfs_raid_array[raid_type].devs_min)
			allowed |= btrfs_raid_array[raid_type].bg_flag;
	}
	allowed &= flags;

	if (allowed & BTRFS_BLOCK_GROUP_RAID6)
		allowed = BTRFS_BLOCK_GROUP_RAID6;
	else if (allowed & BTRFS_BLOCK_GROUP_RAID5)
		allowed = BTRFS_BLOCK_GROUP_RAID5;
	else if (allowed & BTRFS_BLOCK_GROUP_RAID10)
		allowed = BTRFS_BLOCK_GROUP_RAID10;
	else if (allowed & BTRFS_BLOCK_GROUP_RAID1)
		allowed = BTRFS_BLOCK_GROUP_RAID1;
	else if (allowed & BTRFS_BLOCK_GROUP_RAID0)
		allowed = BTRFS_BLOCK_GROUP_RAID0;

	flags &= ~BTRFS_BLOCK_GROUP_PROFILE_MASK;

	return extended_to_chunk(flags | allowed);
}

u64 btrfs_get_alloc_profile(struct btrfs_fs_info *fs_info, u64 orig_flags)
{
	unsigned seq;
	u64 flags;

	do {
		flags = orig_flags;
		seq = read_seqbegin(&fs_info->profiles_lock);

		if (flags & BTRFS_BLOCK_GROUP_DATA)
			flags |= fs_info->avail_data_alloc_bits;
		else if (flags & BTRFS_BLOCK_GROUP_SYSTEM)
			flags |= fs_info->avail_system_alloc_bits;
		else if (flags & BTRFS_BLOCK_GROUP_METADATA)
			flags |= fs_info->avail_metadata_alloc_bits;
	} while (read_seqretry(&fs_info->profiles_lock, seq));

	return btrfs_reduce_alloc_profile(fs_info, flags);
}

void btrfs_get_block_group(struct btrfs_block_group *cache)
{
	atomic_inc(&cache->count);
}

void btrfs_put_block_group(struct btrfs_block_group *cache)
{
	if (atomic_dec_and_test(&cache->count)) {
		WARN_ON(cache->pinned > 0);
		WARN_ON(cache->reserved > 0);

		/*
		 * A block_group shouldn't be on the discard_list anymore.
		 * Remove the block_group from the discard_list to prevent us
		 * from causing a panic due to NULL pointer dereference.
		 */
		if (WARN_ON(!list_empty(&cache->discard_list)))
			btrfs_discard_cancel_work(&cache->fs_info->discard_ctl,
						  cache);

		/*
		 * If not empty, someone is still holding mutex of
		 * full_stripe_lock, which can only be released by caller.
		 * And it will definitely cause use-after-free when caller
		 * tries to release full stripe lock.
		 *
		 * No better way to resolve, but only to warn.
		 */
		WARN_ON(!RB_EMPTY_ROOT(&cache->full_stripe_locks_root.root));
		kfree(cache->free_space_ctl);
		kfree(cache);
	}
}

/*
 * This adds the block group to the fs_info rb tree for the block group cache
 */
static int btrfs_add_block_group_cache(struct btrfs_fs_info *info,
				       struct btrfs_block_group *block_group)
{
	struct rb_node **p;
	struct rb_node *parent = NULL;
	struct btrfs_block_group *cache;

	ASSERT(block_group->length != 0);

	spin_lock(&info->block_group_cache_lock);
	p = &info->block_group_cache_tree.rb_node;

	while (*p) {
		parent = *p;
		cache = rb_entry(parent, struct btrfs_block_group, cache_node);
		if (block_group->start < cache->start) {
			p = &(*p)->rb_left;
		} else if (block_group->start > cache->start) {
			p = &(*p)->rb_right;
		} else {
			spin_unlock(&info->block_group_cache_lock);
			return -EEXIST;
		}
	}

	rb_link_node(&block_group->cache_node, parent, p);
	rb_insert_color(&block_group->cache_node,
			&info->block_group_cache_tree);

	if (info->first_logical_byte > block_group->start)
		info->first_logical_byte = block_group->start;

	spin_unlock(&info->block_group_cache_lock);

	return 0;
}

/*
 * This will return the block group at or after bytenr if contains is 0, else
 * it will return the block group that contains the bytenr
 */
static struct btrfs_block_group *block_group_cache_tree_search(
		struct btrfs_fs_info *info, u64 bytenr, int contains)
{
	struct btrfs_block_group *cache, *ret = NULL;
	struct rb_node *n;
	u64 end, start;

	spin_lock(&info->block_group_cache_lock);
	n = info->block_group_cache_tree.rb_node;

	while (n) {
		cache = rb_entry(n, struct btrfs_block_group, cache_node);
		end = cache->start + cache->length - 1;
		start = cache->start;

		if (bytenr < start) {
			if (!contains && (!ret || start < ret->start))
				ret = cache;
			n = n->rb_left;
		} else if (bytenr > start) {
			if (contains && bytenr <= end) {
				ret = cache;
				break;
			}
			n = n->rb_right;
		} else {
			ret = cache;
			break;
		}
	}
	if (ret) {
		btrfs_get_block_group(ret);
		if (bytenr == 0 && info->first_logical_byte > ret->start)
			info->first_logical_byte = ret->start;
	}
	spin_unlock(&info->block_group_cache_lock);

	return ret;
}

/*
 * Return the block group that starts at or after bytenr
 */
struct btrfs_block_group *btrfs_lookup_first_block_group(
		struct btrfs_fs_info *info, u64 bytenr)
{
	return block_group_cache_tree_search(info, bytenr, 0);
}

/*
 * Return the block group that contains the given bytenr
 */
struct btrfs_block_group *btrfs_lookup_block_group(
		struct btrfs_fs_info *info, u64 bytenr)
{
	return block_group_cache_tree_search(info, bytenr, 1);
}

struct btrfs_block_group *btrfs_next_block_group(
		struct btrfs_block_group *cache)
{
	struct btrfs_fs_info *fs_info = cache->fs_info;
	struct rb_node *node;

	spin_lock(&fs_info->block_group_cache_lock);

	/* If our block group was removed, we need a full search. */
	if (RB_EMPTY_NODE(&cache->cache_node)) {
		const u64 next_bytenr = cache->start + cache->length;

		spin_unlock(&fs_info->block_group_cache_lock);
		btrfs_put_block_group(cache);
		cache = btrfs_lookup_first_block_group(fs_info, next_bytenr); return cache;
	}
	node = rb_next(&cache->cache_node);
	btrfs_put_block_group(cache);
	if (node) {
		cache = rb_entry(node, struct btrfs_block_group, cache_node);
		btrfs_get_block_group(cache);
	} else
		cache = NULL;
	spin_unlock(&fs_info->block_group_cache_lock);
	return cache;
}

bool btrfs_inc_nocow_writers(struct btrfs_fs_info *fs_info, u64 bytenr)
{
	struct btrfs_block_group *bg;
	bool ret = true;

	bg = btrfs_lookup_block_group(fs_info, bytenr);
	if (!bg)
		return false;

	spin_lock(&bg->lock);
	if (bg->ro)
		ret = false;
	else
		atomic_inc(&bg->nocow_writers);
	spin_unlock(&bg->lock);

	/* No put on block group, done by btrfs_dec_nocow_writers */
	if (!ret)
		btrfs_put_block_group(bg);

	return ret;
}

void btrfs_dec_nocow_writers(struct btrfs_fs_info *fs_info, u64 bytenr)
{
	struct btrfs_block_group *bg;

	bg = btrfs_lookup_block_group(fs_info, bytenr);
	ASSERT(bg);
	if (atomic_dec_and_test(&bg->nocow_writers))
		wake_up_var(&bg->nocow_writers);
	/*
	 * Once for our lookup and once for the lookup done by a previous call
	 * to btrfs_inc_nocow_writers()
	 */
	btrfs_put_block_group(bg);
	btrfs_put_block_group(bg);
}

void btrfs_wait_nocow_writers(struct btrfs_block_group *bg)
{
	wait_var_event(&bg->nocow_writers, !atomic_read(&bg->nocow_writers));
}

void btrfs_dec_block_group_reservations(struct btrfs_fs_info *fs_info,
					const u64 start)
{
	struct btrfs_block_group *bg;

	bg = btrfs_lookup_block_group(fs_info, start);
	ASSERT(bg);
	if (atomic_dec_and_test(&bg->reservations))
		wake_up_var(&bg->reservations);
	btrfs_put_block_group(bg);
}

void btrfs_wait_block_group_reservations(struct btrfs_block_group *bg)
{
	struct btrfs_space_info *space_info = bg->space_info;

	ASSERT(bg->ro);

	if (!(bg->flags & BTRFS_BLOCK_GROUP_DATA))
		return;

	/*
	 * Our block group is read only but before we set it to read only,
	 * some task might have had allocated an extent from it already, but it
	 * has not yet created a respective ordered extent (and added it to a
	 * root's list of ordered extents).
	 * Therefore wait for any task currently allocating extents, since the
	 * block group's reservations counter is incremented while a read lock
	 * on the groups' semaphore is held and decremented after releasing
	 * the read access on that semaphore and creating the ordered extent.
	 */
	down_write(&space_info->groups_sem);
	up_write(&space_info->groups_sem);

	wait_var_event(&bg->reservations, !atomic_read(&bg->reservations));
}

struct btrfs_caching_control *btrfs_get_caching_control(
		struct btrfs_block_group *cache)
{
	struct btrfs_caching_control *ctl;

	spin_lock(&cache->lock);
	if (!cache->caching_ctl) {
		spin_unlock(&cache->lock);
		return NULL;
	}

	ctl = cache->caching_ctl;
	refcount_inc(&ctl->count);
	spin_unlock(&cache->lock);
	return ctl;
}

void btrfs_put_caching_control(struct btrfs_caching_control *ctl)
{
	if (refcount_dec_and_test(&ctl->count))
		kfree(ctl);
}

/*
 * When we wait for progress in the block group caching, its because our
 * allocation attempt failed at least once.  So, we must sleep and let some
 * progress happen before we try again.
 *
 * This function will sleep at least once waiting for new free space to show
 * up, and then it will check the block group free space numbers for our min
 * num_bytes.  Another option is to have it go ahead and look in the rbtree for
 * a free extent of a given size, but this is a good start.
 *
 * Callers of this must check if cache->cached == BTRFS_CACHE_ERROR before using
 * any of the information in this block group.
 */
void btrfs_wait_block_group_cache_progress(struct btrfs_block_group *cache,
					   u64 num_bytes)
{
	struct btrfs_caching_control *caching_ctl;

	caching_ctl = btrfs_get_caching_control(cache);
	if (!caching_ctl)
		return;

	wait_event(caching_ctl->wait, btrfs_block_group_done(cache) ||
		   (cache->free_space_ctl->free_space >= num_bytes));

	btrfs_put_caching_control(caching_ctl);
}

int btrfs_wait_block_group_cache_done(struct btrfs_block_group *cache)
{
	struct btrfs_caching_control *caching_ctl;
	int ret = 0;

	caching_ctl = btrfs_get_caching_control(cache);
	if (!caching_ctl)
		return (cache->cached == BTRFS_CACHE_ERROR) ? -EIO : 0;

	wait_event(caching_ctl->wait, btrfs_block_group_done(cache));
	if (cache->cached == BTRFS_CACHE_ERROR)
		ret = -EIO;
	btrfs_put_caching_control(caching_ctl);
	return ret;
}

#ifdef CONFIG_BTRFS_DEBUG
static void fragment_free_space(struct btrfs_block_group *block_group)
{
	struct btrfs_fs_info *fs_info = block_group->fs_info;
	u64 start = block_group->start;
	u64 len = block_group->length;
	u64 chunk = block_group->flags & BTRFS_BLOCK_GROUP_METADATA ?
		fs_info->nodesize : fs_info->sectorsize;
	u64 step = chunk << 1;

	while (len > chunk) {
		btrfs_remove_free_space(block_group, start, chunk);
		start += step;
		if (len < step)
			len = 0;
		else
			len -= step;
	}
}
#endif

/*
 * This is only called by btrfs_cache_block_group, since we could have freed
 * extents we need to check the pinned_extents for any extents that can't be
 * used yet since their free space will be released as soon as the transaction
 * commits.
 */
u64 add_new_free_space(struct btrfs_block_group *block_group, u64 start, u64 end)
{
	struct btrfs_fs_info *info = block_group->fs_info;
	u64 extent_start, extent_end, size, total_added = 0;
	int ret;

	while (start < end) {
		ret = find_first_extent_bit(&info->excluded_extents, start,
					    &extent_start, &extent_end,
					    EXTENT_DIRTY | EXTENT_UPTODATE,
					    NULL);
		if (ret)
			break;

		if (extent_start <= start) {
			start = extent_end + 1;
		} else if (extent_start > start && extent_start < end) {
			size = extent_start - start;
			total_added += size;
			ret = btrfs_add_free_space_async_trimmed(block_group,
								 start, size);
			BUG_ON(ret); /* -ENOMEM or logic error */
			start = extent_end + 1;
		} else {
			break;
		}
	}

	if (start < end) {
		size = end - start;
		total_added += size;
		ret = btrfs_add_free_space_async_trimmed(block_group, start,
							 size);
		BUG_ON(ret); /* -ENOMEM or logic error */
	}

	return total_added;
}

static int load_extent_tree_free(struct btrfs_caching_control *caching_ctl)
{
	struct btrfs_block_group *block_group = caching_ctl->block_group;
	struct btrfs_fs_info *fs_info = block_group->fs_info;
	struct btrfs_root *extent_root = fs_info->extent_root;
	struct btrfs_path *path;
	struct extent_buffer *leaf;
	struct btrfs_key key;
	u64 total_found = 0;
	u64 last = 0;
	u32 nritems;
	int ret;
	bool wakeup = true;

	path = btrfs_alloc_path();
	if (!path)
		return -ENOMEM;

	last = max_t(u64, block_group->start, BTRFS_SUPER_INFO_OFFSET);

#ifdef CONFIG_BTRFS_DEBUG
	/*
	 * If we're fragmenting we don't want to make anybody think we can
	 * allocate from this block group until we've had a chance to fragment
	 * the free space.
	 */
	if (btrfs_should_fragment_free_space(block_group))
		wakeup = false;
#endif
	/*
	 * We don't want to deadlock with somebody trying to allocate a new
	 * extent for the extent root while also trying to search the extent
	 * root to add free space.  So we skip locking and search the commit
	 * root, since its read-only
	 */
	path->skip_locking = 1;
	path->search_commit_root = 1;
	path->reada = READA_FORWARD;

	key.objectid = last;
	key.offset = 0;
	key.type = BTRFS_EXTENT_ITEM_KEY;

next:
	ret = btrfs_search_slot(NULL, extent_root, &key, path, 0, 0);
	if (ret < 0)
		goto out;

	leaf = path->nodes[0];
	nritems = btrfs_header_nritems(leaf);

	while (1) {
		if (btrfs_fs_closing(fs_info) > 1) {
			last = (u64)-1;
			break;
		}

		if (path->slots[0] < nritems) {
			btrfs_item_key_to_cpu(leaf, &key, path->slots[0]);
		} else {
			ret = btrfs_find_next_key(extent_root, path, &key, 0, 0);
			if (ret)
				break;

			if (need_resched() ||
			    rwsem_is_contended(&fs_info->commit_root_sem)) {
				if (wakeup)
					caching_ctl->progress = last;
				btrfs_release_path(path);
				up_read(&fs_info->commit_root_sem);
				mutex_unlock(&caching_ctl->mutex);
				cond_resched();
				mutex_lock(&caching_ctl->mutex);
				down_read(&fs_info->commit_root_sem);
				goto next;
			}

			ret = btrfs_next_leaf(extent_root, path);
			if (ret < 0)
				goto out;
			if (ret)
				break;
			leaf = path->nodes[0];
			nritems = btrfs_header_nritems(leaf);
			continue;
		}

		if (key.objectid < last) {
			key.objectid = last;
			key.offset = 0;
			key.type = BTRFS_EXTENT_ITEM_KEY;

			if (wakeup)
				caching_ctl->progress = last;
			btrfs_release_path(path);
			goto next;
		}

		if (key.objectid < block_group->start) {
			path->slots[0]++;
			continue;
		}

		if (key.objectid >= block_group->start + block_group->length)
			break;

		if (key.type == BTRFS_EXTENT_ITEM_KEY ||
		    key.type == BTRFS_METADATA_ITEM_KEY) {
			total_found += add_new_free_space(block_group, last,
							  key.objectid);
			if (key.type == BTRFS_METADATA_ITEM_KEY)
				last = key.objectid +
					fs_info->nodesize;
			else
				last = key.objectid + key.offset;

			if (total_found > CACHING_CTL_WAKE_UP) {
				total_found = 0;
				if (wakeup)
					wake_up(&caching_ctl->wait);
			}
		}
		path->slots[0]++;
	}
	ret = 0;

	total_found += add_new_free_space(block_group, last,
				block_group->start + block_group->length);
	caching_ctl->progress = (u64)-1;

out:
	btrfs_free_path(path);
	return ret;
}

static noinline void caching_thread(struct btrfs_work *work)
{
	struct btrfs_block_group *block_group;
	struct btrfs_fs_info *fs_info;
	struct btrfs_caching_control *caching_ctl;
	int ret;

	caching_ctl = container_of(work, struct btrfs_caching_control, work);
	block_group = caching_ctl->block_group;
	fs_info = block_group->fs_info;

	mutex_lock(&caching_ctl->mutex);
	down_read(&fs_info->commit_root_sem);

	if (btrfs_fs_compat_ro(fs_info, FREE_SPACE_TREE))
		ret = load_free_space_tree(caching_ctl);
	else
		ret = load_extent_tree_free(caching_ctl);

	spin_lock(&block_group->lock);
	block_group->caching_ctl = NULL;
	block_group->cached = ret ? BTRFS_CACHE_ERROR : BTRFS_CACHE_FINISHED;
	spin_unlock(&block_group->lock);

#ifdef CONFIG_BTRFS_DEBUG
	if (btrfs_should_fragment_free_space(block_group)) {
		u64 bytes_used;

		spin_lock(&block_group->space_info->lock);
		spin_lock(&block_group->lock);
		bytes_used = block_group->length - block_group->used;
		block_group->space_info->bytes_used += bytes_used >> 1;
		spin_unlock(&block_group->lock);
		spin_unlock(&block_group->space_info->lock);
		fragment_free_space(block_group);
	}
#endif

	caching_ctl->progress = (u64)-1;

	up_read(&fs_info->commit_root_sem);
	btrfs_free_excluded_extents(block_group);
	mutex_unlock(&caching_ctl->mutex);

	wake_up(&caching_ctl->wait);

	btrfs_put_caching_control(caching_ctl);
	btrfs_put_block_group(block_group);
}

int btrfs_cache_block_group(struct btrfs_block_group *cache, int load_cache_only)
{
	DEFINE_WAIT(wait);
	struct btrfs_fs_info *fs_info = cache->fs_info;
	struct btrfs_caching_control *caching_ctl;
	int ret = 0;

	caching_ctl = kzalloc(sizeof(*caching_ctl), GFP_NOFS);
	if (!caching_ctl)
		return -ENOMEM;

	INIT_LIST_HEAD(&caching_ctl->list);
	mutex_init(&caching_ctl->mutex);
	init_waitqueue_head(&caching_ctl->wait);
	caching_ctl->block_group = cache;
	caching_ctl->progress = cache->start;
	refcount_set(&caching_ctl->count, 1);
	btrfs_init_work(&caching_ctl->work, caching_thread, NULL, NULL);

	spin_lock(&cache->lock);
	/*
	 * This should be a rare occasion, but this could happen I think in the
	 * case where one thread starts to load the space cache info, and then
	 * some other thread starts a transaction commit which tries to do an
	 * allocation while the other thread is still loading the space cache
	 * info.  The previous loop should have kept us from choosing this block
	 * group, but if we've moved to the state where we will wait on caching
	 * block groups we need to first check if we're doing a fast load here,
	 * so we can wait for it to finish, otherwise we could end up allocating
	 * from a block group who's cache gets evicted for one reason or
	 * another.
	 */
	while (cache->cached == BTRFS_CACHE_FAST) {
		struct btrfs_caching_control *ctl;

		ctl = cache->caching_ctl;
		refcount_inc(&ctl->count);
		prepare_to_wait(&ctl->wait, &wait, TASK_UNINTERRUPTIBLE);
		spin_unlock(&cache->lock);

		schedule();

		finish_wait(&ctl->wait, &wait);
		btrfs_put_caching_control(ctl);
		spin_lock(&cache->lock);
	}

	if (cache->cached != BTRFS_CACHE_NO) {
		spin_unlock(&cache->lock);
		kfree(caching_ctl);
		return 0;
	}
	WARN_ON(cache->caching_ctl);
	cache->caching_ctl = caching_ctl;
	cache->cached = BTRFS_CACHE_FAST;
	spin_unlock(&cache->lock);

	if (btrfs_test_opt(fs_info, SPACE_CACHE)) {
		mutex_lock(&caching_ctl->mutex);
		ret = load_free_space_cache(cache);

		spin_lock(&cache->lock);
		if (ret == 1) {
			cache->caching_ctl = NULL;
			cache->cached = BTRFS_CACHE_FINISHED;
			cache->last_byte_to_unpin = (u64)-1;
			caching_ctl->progress = (u64)-1;
		} else {
			if (load_cache_only) {
				cache->caching_ctl = NULL;
				cache->cached = BTRFS_CACHE_NO;
			} else {
				cache->cached = BTRFS_CACHE_STARTED;
				cache->has_caching_ctl = 1;
			}
		}
		spin_unlock(&cache->lock);
#ifdef CONFIG_BTRFS_DEBUG
		if (ret == 1 &&
		    btrfs_should_fragment_free_space(cache)) {
			u64 bytes_used;

			spin_lock(&cache->space_info->lock);
			spin_lock(&cache->lock);
			bytes_used = cache->length - cache->used;
			cache->space_info->bytes_used += bytes_used >> 1;
			spin_unlock(&cache->lock);
			spin_unlock(&cache->space_info->lock);
			fragment_free_space(cache);
		}
#endif
		mutex_unlock(&caching_ctl->mutex);

		wake_up(&caching_ctl->wait);
		if (ret == 1) {
			btrfs_put_caching_control(caching_ctl);
			btrfs_free_excluded_extents(cache);
			return 0;
		}
	} else {
		/*
		 * We're either using the free space tree or no caching at all.
		 * Set cached to the appropriate value and wakeup any waiters.
		 */
		spin_lock(&cache->lock);
		if (load_cache_only) {
			cache->caching_ctl = NULL;
			cache->cached = BTRFS_CACHE_NO;
		} else {
			cache->cached = BTRFS_CACHE_STARTED;
			cache->has_caching_ctl = 1;
		}
		spin_unlock(&cache->lock);
		wake_up(&caching_ctl->wait);
	}

	if (load_cache_only) {
		btrfs_put_caching_control(caching_ctl);
		return 0;
	}

	down_write(&fs_info->commit_root_sem);
	refcount_inc(&caching_ctl->count);
	list_add_tail(&caching_ctl->list, &fs_info->caching_block_groups);
	up_write(&fs_info->commit_root_sem);

	btrfs_get_block_group(cache);

	btrfs_queue_work(fs_info->caching_workers, &caching_ctl->work);

	return ret;
}

static void clear_avail_alloc_bits(struct btrfs_fs_info *fs_info, u64 flags)
{
	u64 extra_flags = chunk_to_extended(flags) &
				BTRFS_EXTENDED_PROFILE_MASK;

	write_seqlock(&fs_info->profiles_lock);
	if (flags & BTRFS_BLOCK_GROUP_DATA)
		fs_info->avail_data_alloc_bits &= ~extra_flags;
	if (flags & BTRFS_BLOCK_GROUP_METADATA)
		fs_info->avail_metadata_alloc_bits &= ~extra_flags;
	if (flags & BTRFS_BLOCK_GROUP_SYSTEM)
		fs_info->avail_system_alloc_bits &= ~extra_flags;
	write_sequnlock(&fs_info->profiles_lock);
}

/*
 * Clear incompat bits for the following feature(s):
 *
 * - RAID56 - in case there's neither RAID5 nor RAID6 profile block group
 *            in the whole filesystem
 *
 * - RAID1C34 - same as above for RAID1C3 and RAID1C4 block groups
 */
static void clear_incompat_bg_bits(struct btrfs_fs_info *fs_info, u64 flags)
{
	bool found_raid56 = false;
	bool found_raid1c34 = false;

	if ((flags & BTRFS_BLOCK_GROUP_RAID56_MASK) ||
	    (flags & BTRFS_BLOCK_GROUP_RAID1C3) ||
	    (flags & BTRFS_BLOCK_GROUP_RAID1C4)) {
		struct list_head *head = &fs_info->space_info;
		struct btrfs_space_info *sinfo;

		list_for_each_entry_rcu(sinfo, head, list) {
			down_read(&sinfo->groups_sem);
			if (!list_empty(&sinfo->block_groups[BTRFS_RAID_RAID5]))
				found_raid56 = true;
			if (!list_empty(&sinfo->block_groups[BTRFS_RAID_RAID6]))
				found_raid56 = true;
			if (!list_empty(&sinfo->block_groups[BTRFS_RAID_RAID1C3]))
				found_raid1c34 = true;
			if (!list_empty(&sinfo->block_groups[BTRFS_RAID_RAID1C4]))
				found_raid1c34 = true;
			up_read(&sinfo->groups_sem);
		}
		if (!found_raid56)
			btrfs_clear_fs_incompat(fs_info, RAID56);
		if (!found_raid1c34)
			btrfs_clear_fs_incompat(fs_info, RAID1C34);
	}
}

static int remove_block_group_item(struct btrfs_trans_handle *trans,
				   struct btrfs_path *path,
				   struct btrfs_block_group *block_group)
{
	struct btrfs_fs_info *fs_info = trans->fs_info;
	struct btrfs_root *root;
	struct btrfs_key key;
	int ret;

	root = fs_info->extent_root;
	key.objectid = block_group->start;
	key.type = BTRFS_BLOCK_GROUP_ITEM_KEY;
	key.offset = block_group->length;

	ret = btrfs_search_slot(trans, root, &key, path, -1, 1);
	if (ret > 0)
		ret = -ENOENT;
	if (ret < 0)
		return ret;

	ret = btrfs_del_item(trans, root, path);
	return ret;
}

int btrfs_remove_block_group(struct btrfs_trans_handle *trans,
			     u64 group_start, struct extent_map *em)
{
	struct btrfs_fs_info *fs_info = trans->fs_info;
	struct btrfs_path *path;
	struct btrfs_block_group *block_group;
	struct btrfs_free_cluster *cluster;
	struct btrfs_root *tree_root = fs_info->tree_root;
	struct btrfs_key key;
	struct inode *inode;
	struct kobject *kobj = NULL;
	int ret;
	int index;
	int factor;
	struct btrfs_caching_control *caching_ctl = NULL;
	bool remove_em;
	bool remove_rsv = false;

	block_group = btrfs_lookup_block_group(fs_info, group_start);
	BUG_ON(!block_group);
	BUG_ON(!block_group->ro);

	trace_btrfs_remove_block_group(block_group);
	/*
	 * Free the reserved super bytes from this block group before
	 * remove it.
	 */
	btrfs_free_excluded_extents(block_group);
	btrfs_free_ref_tree_range(fs_info, block_group->start,
				  block_group->length);

	index = btrfs_bg_flags_to_raid_index(block_group->flags);
	factor = btrfs_bg_type_to_factor(block_group->flags);

	/* make sure this block group isn't part of an allocation cluster */
	cluster = &fs_info->data_alloc_cluster;
	spin_lock(&cluster->refill_lock);
	btrfs_return_cluster_to_free_space(block_group, cluster);
	spin_unlock(&cluster->refill_lock);

	/*
	 * make sure this block group isn't part of a metadata
	 * allocation cluster
	 */
	cluster = &fs_info->meta_alloc_cluster;
	spin_lock(&cluster->refill_lock);
	btrfs_return_cluster_to_free_space(block_group, cluster);
	spin_unlock(&cluster->refill_lock);

	path = btrfs_alloc_path();
	if (!path) {
		ret = -ENOMEM;
		goto out;
	}

	/*
	 * get the inode first so any iput calls done for the io_list
	 * aren't the final iput (no unlinks allowed now)
	 */
	inode = lookup_free_space_inode(block_group, path);

	mutex_lock(&trans->transaction->cache_write_mutex);
	/*
	 * Make sure our free space cache IO is done before removing the
	 * free space inode
	 */
	spin_lock(&trans->transaction->dirty_bgs_lock);
	if (!list_empty(&block_group->io_list)) {
		list_del_init(&block_group->io_list);

		WARN_ON(!IS_ERR(inode) && inode != block_group->io_ctl.inode);

		spin_unlock(&trans->transaction->dirty_bgs_lock);
		btrfs_wait_cache_io(trans, block_group, path);
		btrfs_put_block_group(block_group);
		spin_lock(&trans->transaction->dirty_bgs_lock);
	}

	if (!list_empty(&block_group->dirty_list)) {
		list_del_init(&block_group->dirty_list);
		remove_rsv = true;
		btrfs_put_block_group(block_group);
	}
	spin_unlock(&trans->transaction->dirty_bgs_lock);
	mutex_unlock(&trans->transaction->cache_write_mutex);

	if (!IS_ERR(inode)) {
		ret = btrfs_orphan_add(trans, BTRFS_I(inode));
		if (ret) {
			btrfs_add_delayed_iput(inode);
			goto out;
		}
		clear_nlink(inode);
		/* One for the block groups ref */
		spin_lock(&block_group->lock);
		if (block_group->iref) {
			block_group->iref = 0;
			block_group->inode = NULL;
			spin_unlock(&block_group->lock);
			iput(inode);
		} else {
			spin_unlock(&block_group->lock);
		}
		/* One for our lookup ref */
		btrfs_add_delayed_iput(inode);
	}

	key.objectid = BTRFS_FREE_SPACE_OBJECTID;
	key.type = 0;
	key.offset = block_group->start;

	ret = btrfs_search_slot(trans, tree_root, &key, path, -1, 1);
	if (ret < 0)
		goto out;
	if (ret > 0)
		btrfs_release_path(path);
	if (ret == 0) {
		ret = btrfs_del_item(trans, tree_root, path);
		if (ret)
			goto out;
		btrfs_release_path(path);
	}

	spin_lock(&fs_info->block_group_cache_lock);
	rb_erase(&block_group->cache_node,
		 &fs_info->block_group_cache_tree);
	RB_CLEAR_NODE(&block_group->cache_node);

	/* Once for the block groups rbtree */
	btrfs_put_block_group(block_group);

	if (fs_info->first_logical_byte == block_group->start)
		fs_info->first_logical_byte = (u64)-1;
	spin_unlock(&fs_info->block_group_cache_lock);

	down_write(&block_group->space_info->groups_sem);
	/*
	 * we must use list_del_init so people can check to see if they
	 * are still on the list after taking the semaphore
	 */
	list_del_init(&block_group->list);
	if (list_empty(&block_group->space_info->block_groups[index])) {
		kobj = block_group->space_info->block_group_kobjs[index];
		block_group->space_info->block_group_kobjs[index] = NULL;
		clear_avail_alloc_bits(fs_info, block_group->flags);
	}
	up_write(&block_group->space_info->groups_sem);
	clear_incompat_bg_bits(fs_info, block_group->flags);
	if (kobj) {
		kobject_del(kobj);
		kobject_put(kobj);
	}

	if (block_group->has_caching_ctl)
		caching_ctl = btrfs_get_caching_control(block_group);
	if (block_group->cached == BTRFS_CACHE_STARTED)
		btrfs_wait_block_group_cache_done(block_group);
	if (block_group->has_caching_ctl) {
		down_write(&fs_info->commit_root_sem);
		if (!caching_ctl) {
			struct btrfs_caching_control *ctl;

			list_for_each_entry(ctl,
				    &fs_info->caching_block_groups, list)
				if (ctl->block_group == block_group) {
					caching_ctl = ctl;
					refcount_inc(&caching_ctl->count);
					break;
				}
		}
		if (caching_ctl)
			list_del_init(&caching_ctl->list);
		up_write(&fs_info->commit_root_sem);
		if (caching_ctl) {
			/* Once for the caching bgs list and once for us. */
			btrfs_put_caching_control(caching_ctl);
			btrfs_put_caching_control(caching_ctl);
		}
	}

	spin_lock(&trans->transaction->dirty_bgs_lock);
	WARN_ON(!list_empty(&block_group->dirty_list));
	WARN_ON(!list_empty(&block_group->io_list));
	spin_unlock(&trans->transaction->dirty_bgs_lock);

	btrfs_remove_free_space_cache(block_group);

	spin_lock(&block_group->space_info->lock);
	list_del_init(&block_group->ro_list);

	if (btrfs_test_opt(fs_info, ENOSPC_DEBUG)) {
		WARN_ON(block_group->space_info->total_bytes
			< block_group->length);
		WARN_ON(block_group->space_info->bytes_readonly
			< block_group->length);
		WARN_ON(block_group->space_info->disk_total
			< block_group->length * factor);
	}
	block_group->space_info->total_bytes -= block_group->length;
	block_group->space_info->bytes_readonly -= block_group->length;
	block_group->space_info->disk_total -= block_group->length * factor;

	spin_unlock(&block_group->space_info->lock);

<<<<<<< HEAD
=======
	/*
	 * Remove the free space for the block group from the free space tree
	 * and the block group's item from the extent tree before marking the
	 * block group as removed. This is to prevent races with tasks that
	 * freeze and unfreeze a block group, this task and another task
	 * allocating a new block group - the unfreeze task ends up removing
	 * the block group's extent map before the task calling this function
	 * deletes the block group item from the extent tree, allowing for
	 * another task to attempt to create another block group with the same
	 * item key (and failing with -EEXIST and a transaction abort).
	 */
	ret = remove_block_group_free_space(trans, block_group);
	if (ret)
		goto out;

	ret = remove_block_group_item(trans, path, block_group);
	if (ret < 0)
		goto out;

>>>>>>> 84569f32
	mutex_lock(&fs_info->chunk_mutex);
	spin_lock(&block_group->lock);
	block_group->removed = 1;
	/*
	 * At this point trimming or scrub can't start on this block group,
	 * because we removed the block group from the rbtree
	 * fs_info->block_group_cache_tree so no one can't find it anymore and
	 * even if someone already got this block group before we removed it
	 * from the rbtree, they have already incremented block_group->frozen -
	 * if they didn't, for the trimming case they won't find any free space
	 * entries because we already removed them all when we called
	 * btrfs_remove_free_space_cache().
	 *
	 * And we must not remove the extent map from the fs_info->mapping_tree
	 * to prevent the same logical address range and physical device space
	 * ranges from being reused for a new block group. This is needed to
	 * avoid races with trimming and scrub.
	 *
	 * An fs trim operation (btrfs_trim_fs() / btrfs_ioctl_fitrim()) is
	 * completely transactionless, so while it is trimming a range the
	 * currently running transaction might finish and a new one start,
	 * allowing for new block groups to be created that can reuse the same
	 * physical device locations unless we take this special care.
	 *
	 * There may also be an implicit trim operation if the file system
	 * is mounted with -odiscard. The same protections must remain
	 * in place until the extents have been discarded completely when
	 * the transaction commit has completed.
	 */
	remove_em = (atomic_read(&block_group->frozen) == 0);
	spin_unlock(&block_group->lock);

	mutex_unlock(&fs_info->chunk_mutex);

<<<<<<< HEAD
	ret = remove_block_group_free_space(trans, block_group);
	if (ret)
		goto out_put_group;

	/* Once for the block groups rbtree */
	btrfs_put_block_group(block_group);

	ret = remove_block_group_item(trans, path, block_group);
	if (ret < 0)
		goto out;

=======
>>>>>>> 84569f32
	if (remove_em) {
		struct extent_map_tree *em_tree;

		em_tree = &fs_info->mapping_tree;
		write_lock(&em_tree->lock);
		remove_extent_mapping(em_tree, em);
		write_unlock(&em_tree->lock);
		/* once for the tree */
		free_extent_map(em);
	}

out:
	/* Once for the lookup reference */
	btrfs_put_block_group(block_group);
	if (remove_rsv)
		btrfs_delayed_refs_rsv_release(fs_info, 1);
	btrfs_free_path(path);
	return ret;
}

struct btrfs_trans_handle *btrfs_start_trans_remove_block_group(
		struct btrfs_fs_info *fs_info, const u64 chunk_offset)
{
	struct extent_map_tree *em_tree = &fs_info->mapping_tree;
	struct extent_map *em;
	struct map_lookup *map;
	unsigned int num_items;

	read_lock(&em_tree->lock);
	em = lookup_extent_mapping(em_tree, chunk_offset, 1);
	read_unlock(&em_tree->lock);
	ASSERT(em && em->start == chunk_offset);

	/*
	 * We need to reserve 3 + N units from the metadata space info in order
	 * to remove a block group (done at btrfs_remove_chunk() and at
	 * btrfs_remove_block_group()), which are used for:
	 *
	 * 1 unit for adding the free space inode's orphan (located in the tree
	 * of tree roots).
	 * 1 unit for deleting the block group item (located in the extent
	 * tree).
	 * 1 unit for deleting the free space item (located in tree of tree
	 * roots).
	 * N units for deleting N device extent items corresponding to each
	 * stripe (located in the device tree).
	 *
	 * In order to remove a block group we also need to reserve units in the
	 * system space info in order to update the chunk tree (update one or
	 * more device items and remove one chunk item), but this is done at
	 * btrfs_remove_chunk() through a call to check_system_chunk().
	 */
	map = em->map_lookup;
	num_items = 3 + map->num_stripes;
	free_extent_map(em);

	return btrfs_start_transaction_fallback_global_rsv(fs_info->extent_root,
							   num_items);
}

/*
 * Mark block group @cache read-only, so later write won't happen to block
 * group @cache.
 *
 * If @force is not set, this function will only mark the block group readonly
 * if we have enough free space (1M) in other metadata/system block groups.
 * If @force is not set, this function will mark the block group readonly
 * without checking free space.
 *
 * NOTE: This function doesn't care if other block groups can contain all the
 * data in this block group. That check should be done by relocation routine,
 * not this function.
 */
static int inc_block_group_ro(struct btrfs_block_group *cache, int force)
{
	struct btrfs_space_info *sinfo = cache->space_info;
	u64 num_bytes;
	int ret = -ENOSPC;

	spin_lock(&sinfo->lock);
	spin_lock(&cache->lock);

	if (cache->ro) {
		cache->ro++;
		ret = 0;
		goto out;
	}

	num_bytes = cache->length - cache->reserved - cache->pinned -
		    cache->bytes_super - cache->used;

	/*
	 * Data never overcommits, even in mixed mode, so do just the straight
	 * check of left over space in how much we have allocated.
	 */
	if (force) {
		ret = 0;
	} else if (sinfo->flags & BTRFS_BLOCK_GROUP_DATA) {
		u64 sinfo_used = btrfs_space_info_used(sinfo, true);

		/*
		 * Here we make sure if we mark this bg RO, we still have enough
		 * free space as buffer.
		 */
		if (sinfo_used + num_bytes <= sinfo->total_bytes)
			ret = 0;
	} else {
		/*
		 * We overcommit metadata, so we need to do the
		 * btrfs_can_overcommit check here, and we need to pass in
		 * BTRFS_RESERVE_NO_FLUSH to give ourselves the most amount of
		 * leeway to allow us to mark this block group as read only.
		 */
		if (btrfs_can_overcommit(cache->fs_info, sinfo, num_bytes,
					 BTRFS_RESERVE_NO_FLUSH))
			ret = 0;
	}

	if (!ret) {
		sinfo->bytes_readonly += num_bytes;
		cache->ro++;
		list_add_tail(&cache->ro_list, &sinfo->ro_bgs);
	}
out:
	spin_unlock(&cache->lock);
	spin_unlock(&sinfo->lock);
	if (ret == -ENOSPC && btrfs_test_opt(cache->fs_info, ENOSPC_DEBUG)) {
		btrfs_info(cache->fs_info,
			"unable to make block group %llu ro", cache->start);
		btrfs_dump_space_info(cache->fs_info, cache->space_info, 0, 0);
	}
	return ret;
}

static bool clean_pinned_extents(struct btrfs_trans_handle *trans,
				 struct btrfs_block_group *bg)
{
	struct btrfs_fs_info *fs_info = bg->fs_info;
	struct btrfs_transaction *prev_trans = NULL;
	const u64 start = bg->start;
	const u64 end = start + bg->length - 1;
	int ret;

	spin_lock(&fs_info->trans_lock);
	if (trans->transaction->list.prev != &fs_info->trans_list) {
		prev_trans = list_last_entry(&trans->transaction->list,
					     struct btrfs_transaction, list);
		refcount_inc(&prev_trans->use_count);
	}
	spin_unlock(&fs_info->trans_lock);

	/*
	 * Hold the unused_bg_unpin_mutex lock to avoid racing with
	 * btrfs_finish_extent_commit(). If we are at transaction N, another
	 * task might be running finish_extent_commit() for the previous
	 * transaction N - 1, and have seen a range belonging to the block
	 * group in pinned_extents before we were able to clear the whole block
	 * group range from pinned_extents. This means that task can lookup for
	 * the block group after we unpinned it from pinned_extents and removed
	 * it, leading to a BUG_ON() at unpin_extent_range().
	 */
	mutex_lock(&fs_info->unused_bg_unpin_mutex);
	if (prev_trans) {
		ret = clear_extent_bits(&prev_trans->pinned_extents, start, end,
					EXTENT_DIRTY);
		if (ret)
			goto out;
	}

	ret = clear_extent_bits(&trans->transaction->pinned_extents, start, end,
				EXTENT_DIRTY);
out:
	mutex_unlock(&fs_info->unused_bg_unpin_mutex);
	if (prev_trans)
		btrfs_put_transaction(prev_trans);

	return ret == 0;
}

/*
 * Process the unused_bgs list and remove any that don't have any allocated
 * space inside of them.
 */
void btrfs_delete_unused_bgs(struct btrfs_fs_info *fs_info)
{
	struct btrfs_block_group *block_group;
	struct btrfs_space_info *space_info;
	struct btrfs_trans_handle *trans;
	const bool async_trim_enabled = btrfs_test_opt(fs_info, DISCARD_ASYNC);
	int ret = 0;

	if (!test_bit(BTRFS_FS_OPEN, &fs_info->flags))
		return;

	spin_lock(&fs_info->unused_bgs_lock);
	while (!list_empty(&fs_info->unused_bgs)) {
		int trimming;

		block_group = list_first_entry(&fs_info->unused_bgs,
					       struct btrfs_block_group,
					       bg_list);
		list_del_init(&block_group->bg_list);

		space_info = block_group->space_info;

		if (ret || btrfs_mixed_space_info(space_info)) {
			btrfs_put_block_group(block_group);
			continue;
		}
		spin_unlock(&fs_info->unused_bgs_lock);

		btrfs_discard_cancel_work(&fs_info->discard_ctl, block_group);

		mutex_lock(&fs_info->delete_unused_bgs_mutex);

		/* Don't want to race with allocators so take the groups_sem */
		down_write(&space_info->groups_sem);

		/*
		 * Async discard moves the final block group discard to be prior
		 * to the unused_bgs code path.  Therefore, if it's not fully
		 * trimmed, punt it back to the async discard lists.
		 */
		if (btrfs_test_opt(fs_info, DISCARD_ASYNC) &&
		    !btrfs_is_free_space_trimmed(block_group)) {
			trace_btrfs_skip_unused_block_group(block_group);
			up_write(&space_info->groups_sem);
			/* Requeue if we failed because of async discard */
			btrfs_discard_queue_work(&fs_info->discard_ctl,
						 block_group);
			goto next;
		}

		spin_lock(&block_group->lock);
		if (block_group->reserved || block_group->pinned ||
		    block_group->used || block_group->ro ||
		    list_is_singular(&block_group->list)) {
			/*
			 * We want to bail if we made new allocations or have
			 * outstanding allocations in this block group.  We do
			 * the ro check in case balance is currently acting on
			 * this block group.
			 */
			trace_btrfs_skip_unused_block_group(block_group);
			spin_unlock(&block_group->lock);
			up_write(&space_info->groups_sem);
			goto next;
		}
		spin_unlock(&block_group->lock);

		/* We don't want to force the issue, only flip if it's ok. */
		ret = inc_block_group_ro(block_group, 0);
		up_write(&space_info->groups_sem);
		if (ret < 0) {
			ret = 0;
			goto next;
		}

		/*
		 * Want to do this before we do anything else so we can recover
		 * properly if we fail to join the transaction.
		 */
		trans = btrfs_start_trans_remove_block_group(fs_info,
						     block_group->start);
		if (IS_ERR(trans)) {
			btrfs_dec_block_group_ro(block_group);
			ret = PTR_ERR(trans);
			goto next;
		}

		/*
		 * We could have pending pinned extents for this block group,
		 * just delete them, we don't care about them anymore.
		 */
		if (!clean_pinned_extents(trans, block_group)) {
			btrfs_dec_block_group_ro(block_group);
			goto end_trans;
		}

		/*
		 * At this point, the block_group is read only and should fail
		 * new allocations.  However, btrfs_finish_extent_commit() can
		 * cause this block_group to be placed back on the discard
		 * lists because now the block_group isn't fully discarded.
		 * Bail here and try again later after discarding everything.
		 */
		spin_lock(&fs_info->discard_ctl.lock);
		if (!list_empty(&block_group->discard_list)) {
			spin_unlock(&fs_info->discard_ctl.lock);
			btrfs_dec_block_group_ro(block_group);
			btrfs_discard_queue_work(&fs_info->discard_ctl,
						 block_group);
			goto end_trans;
		}
		spin_unlock(&fs_info->discard_ctl.lock);

		/* Reset pinned so btrfs_put_block_group doesn't complain */
		spin_lock(&space_info->lock);
		spin_lock(&block_group->lock);

		btrfs_space_info_update_bytes_pinned(fs_info, space_info,
						     -block_group->pinned);
		space_info->bytes_readonly += block_group->pinned;
		percpu_counter_add_batch(&space_info->total_bytes_pinned,
				   -block_group->pinned,
				   BTRFS_TOTAL_BYTES_PINNED_BATCH);
		block_group->pinned = 0;

		spin_unlock(&block_group->lock);
		spin_unlock(&space_info->lock);

		/*
		 * The normal path here is an unused block group is passed here,
		 * then trimming is handled in the transaction commit path.
		 * Async discard interposes before this to do the trimming
		 * before coming down the unused block group path as trimming
		 * will no longer be done later in the transaction commit path.
		 */
		if (!async_trim_enabled && btrfs_test_opt(fs_info, DISCARD_ASYNC))
			goto flip_async;

		/* DISCARD can flip during remount */
		trimming = btrfs_test_opt(fs_info, DISCARD_SYNC);

		/* Implicit trim during transaction commit. */
		if (trimming)
			btrfs_freeze_block_group(block_group);

		/*
		 * Btrfs_remove_chunk will abort the transaction if things go
		 * horribly wrong.
		 */
		ret = btrfs_remove_chunk(trans, block_group->start);

		if (ret) {
			if (trimming)
				btrfs_unfreeze_block_group(block_group);
			goto end_trans;
		}

		/*
		 * If we're not mounted with -odiscard, we can just forget
		 * about this block group. Otherwise we'll need to wait
		 * until transaction commit to do the actual discard.
		 */
		if (trimming) {
			spin_lock(&fs_info->unused_bgs_lock);
			/*
			 * A concurrent scrub might have added us to the list
			 * fs_info->unused_bgs, so use a list_move operation
			 * to add the block group to the deleted_bgs list.
			 */
			list_move(&block_group->bg_list,
				  &trans->transaction->deleted_bgs);
			spin_unlock(&fs_info->unused_bgs_lock);
			btrfs_get_block_group(block_group);
		}
end_trans:
		btrfs_end_transaction(trans);
next:
		mutex_unlock(&fs_info->delete_unused_bgs_mutex);
		btrfs_put_block_group(block_group);
		spin_lock(&fs_info->unused_bgs_lock);
	}
	spin_unlock(&fs_info->unused_bgs_lock);
	return;

flip_async:
	btrfs_end_transaction(trans);
	mutex_unlock(&fs_info->delete_unused_bgs_mutex);
	btrfs_put_block_group(block_group);
	btrfs_discard_punt_unused_bgs_list(fs_info);
}

void btrfs_mark_bg_unused(struct btrfs_block_group *bg)
{
	struct btrfs_fs_info *fs_info = bg->fs_info;

	spin_lock(&fs_info->unused_bgs_lock);
	if (list_empty(&bg->bg_list)) {
		btrfs_get_block_group(bg);
		trace_btrfs_add_unused_block_group(bg);
		list_add_tail(&bg->bg_list, &fs_info->unused_bgs);
	}
	spin_unlock(&fs_info->unused_bgs_lock);
}

static int find_first_block_group(struct btrfs_fs_info *fs_info,
				  struct btrfs_path *path,
				  struct btrfs_key *key)
{
	struct btrfs_root *root = fs_info->extent_root;
	int ret = 0;
	struct btrfs_key found_key;
	struct extent_buffer *leaf;
	struct btrfs_block_group_item bg;
	u64 flags;
	int slot;

	ret = btrfs_search_slot(NULL, root, key, path, 0, 0);
	if (ret < 0)
		goto out;

	while (1) {
		slot = path->slots[0];
		leaf = path->nodes[0];
		if (slot >= btrfs_header_nritems(leaf)) {
			ret = btrfs_next_leaf(root, path);
			if (ret == 0)
				continue;
			if (ret < 0)
				goto out;
			break;
		}
		btrfs_item_key_to_cpu(leaf, &found_key, slot);

		if (found_key.objectid >= key->objectid &&
		    found_key.type == BTRFS_BLOCK_GROUP_ITEM_KEY) {
			struct extent_map_tree *em_tree;
			struct extent_map *em;

			em_tree = &root->fs_info->mapping_tree;
			read_lock(&em_tree->lock);
			em = lookup_extent_mapping(em_tree, found_key.objectid,
						   found_key.offset);
			read_unlock(&em_tree->lock);
			if (!em) {
				btrfs_err(fs_info,
			"logical %llu len %llu found bg but no related chunk",
					  found_key.objectid, found_key.offset);
				ret = -ENOENT;
			} else if (em->start != found_key.objectid ||
				   em->len != found_key.offset) {
				btrfs_err(fs_info,
		"block group %llu len %llu mismatch with chunk %llu len %llu",
					  found_key.objectid, found_key.offset,
					  em->start, em->len);
				ret = -EUCLEAN;
			} else {
				read_extent_buffer(leaf, &bg,
					btrfs_item_ptr_offset(leaf, slot),
					sizeof(bg));
				flags = btrfs_stack_block_group_flags(&bg) &
					BTRFS_BLOCK_GROUP_TYPE_MASK;

				if (flags != (em->map_lookup->type &
					      BTRFS_BLOCK_GROUP_TYPE_MASK)) {
					btrfs_err(fs_info,
"block group %llu len %llu type flags 0x%llx mismatch with chunk type flags 0x%llx",
						found_key.objectid,
						found_key.offset, flags,
						(BTRFS_BLOCK_GROUP_TYPE_MASK &
						 em->map_lookup->type));
					ret = -EUCLEAN;
				} else {
					ret = 0;
				}
			}
			free_extent_map(em);
			goto out;
		}
		path->slots[0]++;
	}
out:
	return ret;
}

static void set_avail_alloc_bits(struct btrfs_fs_info *fs_info, u64 flags)
{
	u64 extra_flags = chunk_to_extended(flags) &
				BTRFS_EXTENDED_PROFILE_MASK;

	write_seqlock(&fs_info->profiles_lock);
	if (flags & BTRFS_BLOCK_GROUP_DATA)
		fs_info->avail_data_alloc_bits |= extra_flags;
	if (flags & BTRFS_BLOCK_GROUP_METADATA)
		fs_info->avail_metadata_alloc_bits |= extra_flags;
	if (flags & BTRFS_BLOCK_GROUP_SYSTEM)
		fs_info->avail_system_alloc_bits |= extra_flags;
	write_sequnlock(&fs_info->profiles_lock);
}

/**
 * btrfs_rmap_block - Map a physical disk address to a list of logical addresses
 * @chunk_start:   logical address of block group
 * @physical:	   physical address to map to logical addresses
 * @logical:	   return array of logical addresses which map to @physical
 * @naddrs:	   length of @logical
 * @stripe_len:    size of IO stripe for the given block group
 *
 * Maps a particular @physical disk address to a list of @logical addresses.
 * Used primarily to exclude those portions of a block group that contain super
 * block copies.
 */
EXPORT_FOR_TESTS
int btrfs_rmap_block(struct btrfs_fs_info *fs_info, u64 chunk_start,
		     u64 physical, u64 **logical, int *naddrs, int *stripe_len)
{
	struct extent_map *em;
	struct map_lookup *map;
	u64 *buf;
	u64 bytenr;
	u64 data_stripe_length;
	u64 io_stripe_size;
	int i, nr = 0;
	int ret = 0;

	em = btrfs_get_chunk_map(fs_info, chunk_start, 1);
	if (IS_ERR(em))
		return -EIO;

	map = em->map_lookup;
	data_stripe_length = em->len;
	io_stripe_size = map->stripe_len;

	if (map->type & BTRFS_BLOCK_GROUP_RAID10)
		data_stripe_length = div_u64(data_stripe_length,
					     map->num_stripes / map->sub_stripes);
	else if (map->type & BTRFS_BLOCK_GROUP_RAID0)
		data_stripe_length = div_u64(data_stripe_length, map->num_stripes);
	else if (map->type & BTRFS_BLOCK_GROUP_RAID56_MASK) {
		data_stripe_length = div_u64(data_stripe_length,
					     nr_data_stripes(map));
		io_stripe_size = map->stripe_len * nr_data_stripes(map);
	}

	buf = kcalloc(map->num_stripes, sizeof(u64), GFP_NOFS);
	if (!buf) {
		ret = -ENOMEM;
		goto out;
	}

	for (i = 0; i < map->num_stripes; i++) {
		bool already_inserted = false;
		u64 stripe_nr;
		int j;

		if (!in_range(physical, map->stripes[i].physical,
			      data_stripe_length))
			continue;

		stripe_nr = physical - map->stripes[i].physical;
		stripe_nr = div64_u64(stripe_nr, map->stripe_len);

		if (map->type & BTRFS_BLOCK_GROUP_RAID10) {
			stripe_nr = stripe_nr * map->num_stripes + i;
			stripe_nr = div_u64(stripe_nr, map->sub_stripes);
		} else if (map->type & BTRFS_BLOCK_GROUP_RAID0) {
			stripe_nr = stripe_nr * map->num_stripes + i;
		}
		/*
		 * The remaining case would be for RAID56, multiply by
		 * nr_data_stripes().  Alternatively, just use rmap_len below
		 * instead of map->stripe_len
		 */

		bytenr = chunk_start + stripe_nr * io_stripe_size;

		/* Ensure we don't add duplicate addresses */
		for (j = 0; j < nr; j++) {
			if (buf[j] == bytenr) {
				already_inserted = true;
				break;
			}
		}

		if (!already_inserted)
			buf[nr++] = bytenr;
	}

	*logical = buf;
	*naddrs = nr;
	*stripe_len = io_stripe_size;
out:
	free_extent_map(em);
	return ret;
}

static int exclude_super_stripes(struct btrfs_block_group *cache)
{
	struct btrfs_fs_info *fs_info = cache->fs_info;
	u64 bytenr;
	u64 *logical;
	int stripe_len;
	int i, nr, ret;

	if (cache->start < BTRFS_SUPER_INFO_OFFSET) {
		stripe_len = BTRFS_SUPER_INFO_OFFSET - cache->start;
		cache->bytes_super += stripe_len;
		ret = btrfs_add_excluded_extent(fs_info, cache->start,
						stripe_len);
		if (ret)
			return ret;
	}

	for (i = 0; i < BTRFS_SUPER_MIRROR_MAX; i++) {
		bytenr = btrfs_sb_offset(i);
		ret = btrfs_rmap_block(fs_info, cache->start,
				       bytenr, &logical, &nr, &stripe_len);
		if (ret)
			return ret;

		while (nr--) {
			u64 start, len;

			if (logical[nr] > cache->start + cache->length)
				continue;

			if (logical[nr] + stripe_len <= cache->start)
				continue;

			start = logical[nr];
			if (start < cache->start) {
				start = cache->start;
				len = (logical[nr] + stripe_len) - start;
			} else {
				len = min_t(u64, stripe_len,
					    cache->start + cache->length - start);
			}

			cache->bytes_super += len;
			ret = btrfs_add_excluded_extent(fs_info, start, len);
			if (ret) {
				kfree(logical);
				return ret;
			}
		}

		kfree(logical);
	}
	return 0;
}

static void link_block_group(struct btrfs_block_group *cache)
{
	struct btrfs_space_info *space_info = cache->space_info;
	int index = btrfs_bg_flags_to_raid_index(cache->flags);
	bool first = false;

	down_write(&space_info->groups_sem);
	if (list_empty(&space_info->block_groups[index]))
		first = true;
	list_add_tail(&cache->list, &space_info->block_groups[index]);
	up_write(&space_info->groups_sem);

	if (first)
		btrfs_sysfs_add_block_group_type(cache);
}

static struct btrfs_block_group *btrfs_create_block_group_cache(
		struct btrfs_fs_info *fs_info, u64 start)
{
	struct btrfs_block_group *cache;

	cache = kzalloc(sizeof(*cache), GFP_NOFS);
	if (!cache)
		return NULL;

	cache->free_space_ctl = kzalloc(sizeof(*cache->free_space_ctl),
					GFP_NOFS);
	if (!cache->free_space_ctl) {
		kfree(cache);
		return NULL;
	}

	cache->start = start;

	cache->fs_info = fs_info;
	cache->full_stripe_len = btrfs_full_stripe_len(fs_info, start);
	set_free_space_tree_thresholds(cache);

	cache->discard_index = BTRFS_DISCARD_INDEX_UNUSED;

	atomic_set(&cache->count, 1);
	spin_lock_init(&cache->lock);
	init_rwsem(&cache->data_rwsem);
	INIT_LIST_HEAD(&cache->list);
	INIT_LIST_HEAD(&cache->cluster_list);
	INIT_LIST_HEAD(&cache->bg_list);
	INIT_LIST_HEAD(&cache->ro_list);
	INIT_LIST_HEAD(&cache->discard_list);
	INIT_LIST_HEAD(&cache->dirty_list);
	INIT_LIST_HEAD(&cache->io_list);
	btrfs_init_free_space_ctl(cache);
	atomic_set(&cache->frozen, 0);
	mutex_init(&cache->free_space_lock);
	btrfs_init_full_stripe_locks_tree(&cache->full_stripe_locks_root);

	return cache;
}

/*
 * Iterate all chunks and verify that each of them has the corresponding block
 * group
 */
static int check_chunk_block_group_mappings(struct btrfs_fs_info *fs_info)
{
	struct extent_map_tree *map_tree = &fs_info->mapping_tree;
	struct extent_map *em;
	struct btrfs_block_group *bg;
	u64 start = 0;
	int ret = 0;

	while (1) {
		read_lock(&map_tree->lock);
		/*
		 * lookup_extent_mapping will return the first extent map
		 * intersecting the range, so setting @len to 1 is enough to
		 * get the first chunk.
		 */
		em = lookup_extent_mapping(map_tree, start, 1);
		read_unlock(&map_tree->lock);
		if (!em)
			break;

		bg = btrfs_lookup_block_group(fs_info, em->start);
		if (!bg) {
			btrfs_err(fs_info,
	"chunk start=%llu len=%llu doesn't have corresponding block group",
				     em->start, em->len);
			ret = -EUCLEAN;
			free_extent_map(em);
			break;
		}
		if (bg->start != em->start || bg->length != em->len ||
		    (bg->flags & BTRFS_BLOCK_GROUP_TYPE_MASK) !=
		    (em->map_lookup->type & BTRFS_BLOCK_GROUP_TYPE_MASK)) {
			btrfs_err(fs_info,
"chunk start=%llu len=%llu flags=0x%llx doesn't match block group start=%llu len=%llu flags=0x%llx",
				em->start, em->len,
				em->map_lookup->type & BTRFS_BLOCK_GROUP_TYPE_MASK,
				bg->start, bg->length,
				bg->flags & BTRFS_BLOCK_GROUP_TYPE_MASK);
			ret = -EUCLEAN;
			free_extent_map(em);
			btrfs_put_block_group(bg);
			break;
		}
		start = em->start + em->len;
		free_extent_map(em);
		btrfs_put_block_group(bg);
	}
	return ret;
}

static int read_block_group_item(struct btrfs_block_group *cache,
				 struct btrfs_path *path,
				 const struct btrfs_key *key)
{
	struct extent_buffer *leaf = path->nodes[0];
	struct btrfs_block_group_item bgi;
	int slot = path->slots[0];

	cache->length = key->offset;

	read_extent_buffer(leaf, &bgi, btrfs_item_ptr_offset(leaf, slot),
			   sizeof(bgi));
	cache->used = btrfs_stack_block_group_used(&bgi);
	cache->flags = btrfs_stack_block_group_flags(&bgi);

	return 0;
}

static int read_one_block_group(struct btrfs_fs_info *info,
				struct btrfs_path *path,
				const struct btrfs_key *key,
				int need_clear)
{
	struct btrfs_block_group *cache;
	struct btrfs_space_info *space_info;
	const bool mixed = btrfs_fs_incompat(info, MIXED_GROUPS);
	int ret;

	ASSERT(key->type == BTRFS_BLOCK_GROUP_ITEM_KEY);

	cache = btrfs_create_block_group_cache(info, key->objectid);
	if (!cache)
		return -ENOMEM;

	ret = read_block_group_item(cache, path, key);
	if (ret < 0)
		goto error;

	if (need_clear) {
		/*
		 * When we mount with old space cache, we need to
		 * set BTRFS_DC_CLEAR and set dirty flag.
		 *
		 * a) Setting 'BTRFS_DC_CLEAR' makes sure that we
		 *    truncate the old free space cache inode and
		 *    setup a new one.
		 * b) Setting 'dirty flag' makes sure that we flush
		 *    the new space cache info onto disk.
		 */
		if (btrfs_test_opt(info, SPACE_CACHE))
			cache->disk_cache_state = BTRFS_DC_CLEAR;
	}
	if (!mixed && ((cache->flags & BTRFS_BLOCK_GROUP_METADATA) &&
	    (cache->flags & BTRFS_BLOCK_GROUP_DATA))) {
			btrfs_err(info,
"bg %llu is a mixed block group but filesystem hasn't enabled mixed block groups",
				  cache->start);
			ret = -EINVAL;
			goto error;
	}

	/*
	 * We need to exclude the super stripes now so that the space info has
	 * super bytes accounted for, otherwise we'll think we have more space
	 * than we actually do.
	 */
	ret = exclude_super_stripes(cache);
	if (ret) {
		/* We may have excluded something, so call this just in case. */
		btrfs_free_excluded_extents(cache);
		goto error;
	}

	/*
	 * Check for two cases, either we are full, and therefore don't need
	 * to bother with the caching work since we won't find any space, or we
	 * are empty, and we can just add all the space in and be done with it.
	 * This saves us _a_lot_ of time, particularly in the full case.
	 */
	if (cache->length == cache->used) {
		cache->last_byte_to_unpin = (u64)-1;
		cache->cached = BTRFS_CACHE_FINISHED;
		btrfs_free_excluded_extents(cache);
	} else if (cache->used == 0) {
		cache->last_byte_to_unpin = (u64)-1;
		cache->cached = BTRFS_CACHE_FINISHED;
		add_new_free_space(cache, cache->start,
				   cache->start + cache->length);
		btrfs_free_excluded_extents(cache);
	}

	ret = btrfs_add_block_group_cache(info, cache);
	if (ret) {
		btrfs_remove_free_space_cache(cache);
		goto error;
	}
	trace_btrfs_add_block_group(info, cache, 0);
	btrfs_update_space_info(info, cache->flags, cache->length,
				cache->used, cache->bytes_super, &space_info);

	cache->space_info = space_info;

	link_block_group(cache);

	set_avail_alloc_bits(info, cache->flags);
	if (btrfs_chunk_readonly(info, cache->start)) {
		inc_block_group_ro(cache, 1);
	} else if (cache->used == 0) {
		ASSERT(list_empty(&cache->bg_list));
		if (btrfs_test_opt(info, DISCARD_ASYNC))
			btrfs_discard_queue_work(&info->discard_ctl, cache);
		else
			btrfs_mark_bg_unused(cache);
	}
	return 0;
error:
	btrfs_put_block_group(cache);
	return ret;
}

int btrfs_read_block_groups(struct btrfs_fs_info *info)
{
	struct btrfs_path *path;
	int ret;
	struct btrfs_block_group *cache;
	struct btrfs_space_info *space_info;
	struct btrfs_key key;
	int need_clear = 0;
	u64 cache_gen;

	key.objectid = 0;
	key.offset = 0;
	key.type = BTRFS_BLOCK_GROUP_ITEM_KEY;
	path = btrfs_alloc_path();
	if (!path)
		return -ENOMEM;

	cache_gen = btrfs_super_cache_generation(info->super_copy);
	if (btrfs_test_opt(info, SPACE_CACHE) &&
	    btrfs_super_generation(info->super_copy) != cache_gen)
		need_clear = 1;
	if (btrfs_test_opt(info, CLEAR_CACHE))
		need_clear = 1;

	while (1) {
		ret = find_first_block_group(info, path, &key);
		if (ret > 0)
			break;
		if (ret != 0)
			goto error;

		btrfs_item_key_to_cpu(path->nodes[0], &key, path->slots[0]);
		ret = read_one_block_group(info, path, &key, need_clear);
		if (ret < 0)
			goto error;
		key.objectid += key.offset;
		key.offset = 0;
		btrfs_release_path(path);
	}

	rcu_read_lock();
	list_for_each_entry_rcu(space_info, &info->space_info, list) {
		if (!(btrfs_get_alloc_profile(info, space_info->flags) &
		      (BTRFS_BLOCK_GROUP_RAID10 |
		       BTRFS_BLOCK_GROUP_RAID1_MASK |
		       BTRFS_BLOCK_GROUP_RAID56_MASK |
		       BTRFS_BLOCK_GROUP_DUP)))
			continue;
		/*
		 * Avoid allocating from un-mirrored block group if there are
		 * mirrored block groups.
		 */
		list_for_each_entry(cache,
				&space_info->block_groups[BTRFS_RAID_RAID0],
				list)
			inc_block_group_ro(cache, 1);
		list_for_each_entry(cache,
				&space_info->block_groups[BTRFS_RAID_SINGLE],
				list)
			inc_block_group_ro(cache, 1);
	}
	rcu_read_unlock();

	btrfs_init_global_block_rsv(info);
	ret = check_chunk_block_group_mappings(info);
error:
	btrfs_free_path(path);
	return ret;
}

static int insert_block_group_item(struct btrfs_trans_handle *trans,
				   struct btrfs_block_group *block_group)
{
	struct btrfs_fs_info *fs_info = trans->fs_info;
	struct btrfs_block_group_item bgi;
	struct btrfs_root *root;
	struct btrfs_key key;

	spin_lock(&block_group->lock);
	btrfs_set_stack_block_group_used(&bgi, block_group->used);
	btrfs_set_stack_block_group_chunk_objectid(&bgi,
				BTRFS_FIRST_CHUNK_TREE_OBJECTID);
	btrfs_set_stack_block_group_flags(&bgi, block_group->flags);
	key.objectid = block_group->start;
	key.type = BTRFS_BLOCK_GROUP_ITEM_KEY;
	key.offset = block_group->length;
	spin_unlock(&block_group->lock);

	root = fs_info->extent_root;
	return btrfs_insert_item(trans, root, &key, &bgi, sizeof(bgi));
}

void btrfs_create_pending_block_groups(struct btrfs_trans_handle *trans)
{
	struct btrfs_fs_info *fs_info = trans->fs_info;
	struct btrfs_block_group *block_group;
	int ret = 0;

	if (!trans->can_flush_pending_bgs)
		return;

	while (!list_empty(&trans->new_bgs)) {
		block_group = list_first_entry(&trans->new_bgs,
					       struct btrfs_block_group,
					       bg_list);
		if (ret)
			goto next;

		ret = insert_block_group_item(trans, block_group);
		if (ret)
			btrfs_abort_transaction(trans, ret);
		ret = btrfs_finish_chunk_alloc(trans, block_group->start,
					block_group->length);
		if (ret)
			btrfs_abort_transaction(trans, ret);
		add_block_group_free_space(trans, block_group);
		/* Already aborted the transaction if it failed. */
next:
		btrfs_delayed_refs_rsv_release(fs_info, 1);
		list_del_init(&block_group->bg_list);
	}
	btrfs_trans_release_chunk_metadata(trans);
}

int btrfs_make_block_group(struct btrfs_trans_handle *trans, u64 bytes_used,
			   u64 type, u64 chunk_offset, u64 size)
{
	struct btrfs_fs_info *fs_info = trans->fs_info;
	struct btrfs_block_group *cache;
	int ret;

	btrfs_set_log_full_commit(trans);

	cache = btrfs_create_block_group_cache(fs_info, chunk_offset);
	if (!cache)
		return -ENOMEM;

	cache->length = size;
	cache->used = bytes_used;
	cache->flags = type;
	cache->last_byte_to_unpin = (u64)-1;
	cache->cached = BTRFS_CACHE_FINISHED;
	cache->needs_free_space = 1;
	ret = exclude_super_stripes(cache);
	if (ret) {
		/* We may have excluded something, so call this just in case */
		btrfs_free_excluded_extents(cache);
		btrfs_put_block_group(cache);
		return ret;
	}

	add_new_free_space(cache, chunk_offset, chunk_offset + size);

	btrfs_free_excluded_extents(cache);

#ifdef CONFIG_BTRFS_DEBUG
	if (btrfs_should_fragment_free_space(cache)) {
		u64 new_bytes_used = size - bytes_used;

		bytes_used += new_bytes_used >> 1;
		fragment_free_space(cache);
	}
#endif
	/*
	 * Ensure the corresponding space_info object is created and
	 * assigned to our block group. We want our bg to be added to the rbtree
	 * with its ->space_info set.
	 */
	cache->space_info = btrfs_find_space_info(fs_info, cache->flags);
	ASSERT(cache->space_info);

	ret = btrfs_add_block_group_cache(fs_info, cache);
	if (ret) {
		btrfs_remove_free_space_cache(cache);
		btrfs_put_block_group(cache);
		return ret;
	}

	/*
	 * Now that our block group has its ->space_info set and is inserted in
	 * the rbtree, update the space info's counters.
	 */
	trace_btrfs_add_block_group(fs_info, cache, 1);
	btrfs_update_space_info(fs_info, cache->flags, size, bytes_used,
				cache->bytes_super, &cache->space_info);
	btrfs_update_global_block_rsv(fs_info);

	link_block_group(cache);

	list_add_tail(&cache->bg_list, &trans->new_bgs);
	trans->delayed_ref_updates++;
	btrfs_update_delayed_refs_rsv(trans);

	set_avail_alloc_bits(fs_info, type);
	return 0;
}

static u64 update_block_group_flags(struct btrfs_fs_info *fs_info, u64 flags)
{
	u64 num_devices;
	u64 stripped;

	/*
	 * if restripe for this chunk_type is on pick target profile and
	 * return, otherwise do the usual balance
	 */
	stripped = get_restripe_target(fs_info, flags);
	if (stripped)
		return extended_to_chunk(stripped);

	num_devices = fs_info->fs_devices->rw_devices;

	stripped = BTRFS_BLOCK_GROUP_RAID0 | BTRFS_BLOCK_GROUP_RAID56_MASK |
		BTRFS_BLOCK_GROUP_RAID1_MASK | BTRFS_BLOCK_GROUP_RAID10;

	if (num_devices == 1) {
		stripped |= BTRFS_BLOCK_GROUP_DUP;
		stripped = flags & ~stripped;

		/* turn raid0 into single device chunks */
		if (flags & BTRFS_BLOCK_GROUP_RAID0)
			return stripped;

		/* turn mirroring into duplication */
		if (flags & (BTRFS_BLOCK_GROUP_RAID1_MASK |
			     BTRFS_BLOCK_GROUP_RAID10))
			return stripped | BTRFS_BLOCK_GROUP_DUP;
	} else {
		/* they already had raid on here, just return */
		if (flags & stripped)
			return flags;

		stripped |= BTRFS_BLOCK_GROUP_DUP;
		stripped = flags & ~stripped;

		/* switch duplicated blocks with raid1 */
		if (flags & BTRFS_BLOCK_GROUP_DUP)
			return stripped | BTRFS_BLOCK_GROUP_RAID1;

		/* this is drive concat, leave it alone */
	}

	return flags;
}

/*
 * Mark one block group RO, can be called several times for the same block
 * group.
 *
 * @cache:		the destination block group
 * @do_chunk_alloc:	whether need to do chunk pre-allocation, this is to
 * 			ensure we still have some free space after marking this
 * 			block group RO.
 */
int btrfs_inc_block_group_ro(struct btrfs_block_group *cache,
			     bool do_chunk_alloc)
{
	struct btrfs_fs_info *fs_info = cache->fs_info;
	struct btrfs_trans_handle *trans;
	u64 alloc_flags;
	int ret;

again:
	trans = btrfs_join_transaction(fs_info->extent_root);
	if (IS_ERR(trans))
		return PTR_ERR(trans);

	/*
	 * we're not allowed to set block groups readonly after the dirty
	 * block groups cache has started writing.  If it already started,
	 * back off and let this transaction commit
	 */
	mutex_lock(&fs_info->ro_block_group_mutex);
	if (test_bit(BTRFS_TRANS_DIRTY_BG_RUN, &trans->transaction->flags)) {
		u64 transid = trans->transid;

		mutex_unlock(&fs_info->ro_block_group_mutex);
		btrfs_end_transaction(trans);

		ret = btrfs_wait_for_commit(fs_info, transid);
		if (ret)
			return ret;
		goto again;
	}

	if (do_chunk_alloc) {
		/*
		 * If we are changing raid levels, try to allocate a
		 * corresponding block group with the new raid level.
		 */
		alloc_flags = update_block_group_flags(fs_info, cache->flags);
		if (alloc_flags != cache->flags) {
			ret = btrfs_chunk_alloc(trans, alloc_flags,
						CHUNK_ALLOC_FORCE);
			/*
			 * ENOSPC is allowed here, we may have enough space
			 * already allocated at the new raid level to carry on
			 */
			if (ret == -ENOSPC)
				ret = 0;
			if (ret < 0)
				goto out;
		}
	}

	ret = inc_block_group_ro(cache, 0);
	if (!do_chunk_alloc)
		goto unlock_out;
	if (!ret)
		goto out;
	alloc_flags = btrfs_get_alloc_profile(fs_info, cache->space_info->flags);
	ret = btrfs_chunk_alloc(trans, alloc_flags, CHUNK_ALLOC_FORCE);
	if (ret < 0)
		goto out;
	ret = inc_block_group_ro(cache, 0);
out:
	if (cache->flags & BTRFS_BLOCK_GROUP_SYSTEM) {
		alloc_flags = update_block_group_flags(fs_info, cache->flags);
		mutex_lock(&fs_info->chunk_mutex);
		check_system_chunk(trans, alloc_flags);
		mutex_unlock(&fs_info->chunk_mutex);
	}
unlock_out:
	mutex_unlock(&fs_info->ro_block_group_mutex);

	btrfs_end_transaction(trans);
	return ret;
}

void btrfs_dec_block_group_ro(struct btrfs_block_group *cache)
{
	struct btrfs_space_info *sinfo = cache->space_info;
	u64 num_bytes;

	BUG_ON(!cache->ro);

	spin_lock(&sinfo->lock);
	spin_lock(&cache->lock);
	if (!--cache->ro) {
		num_bytes = cache->length - cache->reserved -
			    cache->pinned - cache->bytes_super - cache->used;
		sinfo->bytes_readonly -= num_bytes;
		list_del_init(&cache->ro_list);
	}
	spin_unlock(&cache->lock);
	spin_unlock(&sinfo->lock);
}

static int update_block_group_item(struct btrfs_trans_handle *trans,
				   struct btrfs_path *path,
				   struct btrfs_block_group *cache)
{
	struct btrfs_fs_info *fs_info = trans->fs_info;
	int ret;
	struct btrfs_root *root = fs_info->extent_root;
	unsigned long bi;
	struct extent_buffer *leaf;
	struct btrfs_block_group_item bgi;
	struct btrfs_key key;

	key.objectid = cache->start;
	key.type = BTRFS_BLOCK_GROUP_ITEM_KEY;
	key.offset = cache->length;

	ret = btrfs_search_slot(trans, root, &key, path, 0, 1);
	if (ret) {
		if (ret > 0)
			ret = -ENOENT;
		goto fail;
	}

	leaf = path->nodes[0];
	bi = btrfs_item_ptr_offset(leaf, path->slots[0]);
	btrfs_set_stack_block_group_used(&bgi, cache->used);
	btrfs_set_stack_block_group_chunk_objectid(&bgi,
			BTRFS_FIRST_CHUNK_TREE_OBJECTID);
	btrfs_set_stack_block_group_flags(&bgi, cache->flags);
	write_extent_buffer(leaf, &bgi, bi, sizeof(bgi));
	btrfs_mark_buffer_dirty(leaf);
fail:
	btrfs_release_path(path);
	return ret;

}

static int cache_save_setup(struct btrfs_block_group *block_group,
			    struct btrfs_trans_handle *trans,
			    struct btrfs_path *path)
{
	struct btrfs_fs_info *fs_info = block_group->fs_info;
	struct btrfs_root *root = fs_info->tree_root;
	struct inode *inode = NULL;
	struct extent_changeset *data_reserved = NULL;
	u64 alloc_hint = 0;
	int dcs = BTRFS_DC_ERROR;
	u64 num_pages = 0;
	int retries = 0;
	int ret = 0;

	/*
	 * If this block group is smaller than 100 megs don't bother caching the
	 * block group.
	 */
	if (block_group->length < (100 * SZ_1M)) {
		spin_lock(&block_group->lock);
		block_group->disk_cache_state = BTRFS_DC_WRITTEN;
		spin_unlock(&block_group->lock);
		return 0;
	}

	if (TRANS_ABORTED(trans))
		return 0;
again:
	inode = lookup_free_space_inode(block_group, path);
	if (IS_ERR(inode) && PTR_ERR(inode) != -ENOENT) {
		ret = PTR_ERR(inode);
		btrfs_release_path(path);
		goto out;
	}

	if (IS_ERR(inode)) {
		BUG_ON(retries);
		retries++;

		if (block_group->ro)
			goto out_free;

		ret = create_free_space_inode(trans, block_group, path);
		if (ret)
			goto out_free;
		goto again;
	}

	/*
	 * We want to set the generation to 0, that way if anything goes wrong
	 * from here on out we know not to trust this cache when we load up next
	 * time.
	 */
	BTRFS_I(inode)->generation = 0;
	ret = btrfs_update_inode(trans, root, inode);
	if (ret) {
		/*
		 * So theoretically we could recover from this, simply set the
		 * super cache generation to 0 so we know to invalidate the
		 * cache, but then we'd have to keep track of the block groups
		 * that fail this way so we know we _have_ to reset this cache
		 * before the next commit or risk reading stale cache.  So to
		 * limit our exposure to horrible edge cases lets just abort the
		 * transaction, this only happens in really bad situations
		 * anyway.
		 */
		btrfs_abort_transaction(trans, ret);
		goto out_put;
	}
	WARN_ON(ret);

	/* We've already setup this transaction, go ahead and exit */
	if (block_group->cache_generation == trans->transid &&
	    i_size_read(inode)) {
		dcs = BTRFS_DC_SETUP;
		goto out_put;
	}

	if (i_size_read(inode) > 0) {
		ret = btrfs_check_trunc_cache_free_space(fs_info,
					&fs_info->global_block_rsv);
		if (ret)
			goto out_put;

		ret = btrfs_truncate_free_space_cache(trans, NULL, inode);
		if (ret)
			goto out_put;
	}

	spin_lock(&block_group->lock);
	if (block_group->cached != BTRFS_CACHE_FINISHED ||
	    !btrfs_test_opt(fs_info, SPACE_CACHE)) {
		/*
		 * don't bother trying to write stuff out _if_
		 * a) we're not cached,
		 * b) we're with nospace_cache mount option,
		 * c) we're with v2 space_cache (FREE_SPACE_TREE).
		 */
		dcs = BTRFS_DC_WRITTEN;
		spin_unlock(&block_group->lock);
		goto out_put;
	}
	spin_unlock(&block_group->lock);

	/*
	 * We hit an ENOSPC when setting up the cache in this transaction, just
	 * skip doing the setup, we've already cleared the cache so we're safe.
	 */
	if (test_bit(BTRFS_TRANS_CACHE_ENOSPC, &trans->transaction->flags)) {
		ret = -ENOSPC;
		goto out_put;
	}

	/*
	 * Try to preallocate enough space based on how big the block group is.
	 * Keep in mind this has to include any pinned space which could end up
	 * taking up quite a bit since it's not folded into the other space
	 * cache.
	 */
	num_pages = div_u64(block_group->length, SZ_256M);
	if (!num_pages)
		num_pages = 1;

	num_pages *= 16;
	num_pages *= PAGE_SIZE;

	ret = btrfs_check_data_free_space(inode, &data_reserved, 0, num_pages);
	if (ret)
		goto out_put;

	ret = btrfs_prealloc_file_range_trans(inode, trans, 0, 0, num_pages,
					      num_pages, num_pages,
					      &alloc_hint);
	/*
	 * Our cache requires contiguous chunks so that we don't modify a bunch
	 * of metadata or split extents when writing the cache out, which means
	 * we can enospc if we are heavily fragmented in addition to just normal
	 * out of space conditions.  So if we hit this just skip setting up any
	 * other block groups for this transaction, maybe we'll unpin enough
	 * space the next time around.
	 */
	if (!ret)
		dcs = BTRFS_DC_SETUP;
	else if (ret == -ENOSPC)
		set_bit(BTRFS_TRANS_CACHE_ENOSPC, &trans->transaction->flags);

out_put:
	iput(inode);
out_free:
	btrfs_release_path(path);
out:
	spin_lock(&block_group->lock);
	if (!ret && dcs == BTRFS_DC_SETUP)
		block_group->cache_generation = trans->transid;
	block_group->disk_cache_state = dcs;
	spin_unlock(&block_group->lock);

	extent_changeset_free(data_reserved);
	return ret;
}

int btrfs_setup_space_cache(struct btrfs_trans_handle *trans)
{
	struct btrfs_fs_info *fs_info = trans->fs_info;
	struct btrfs_block_group *cache, *tmp;
	struct btrfs_transaction *cur_trans = trans->transaction;
	struct btrfs_path *path;

	if (list_empty(&cur_trans->dirty_bgs) ||
	    !btrfs_test_opt(fs_info, SPACE_CACHE))
		return 0;

	path = btrfs_alloc_path();
	if (!path)
		return -ENOMEM;

	/* Could add new block groups, use _safe just in case */
	list_for_each_entry_safe(cache, tmp, &cur_trans->dirty_bgs,
				 dirty_list) {
		if (cache->disk_cache_state == BTRFS_DC_CLEAR)
			cache_save_setup(cache, trans, path);
	}

	btrfs_free_path(path);
	return 0;
}

/*
 * Transaction commit does final block group cache writeback during a critical
 * section where nothing is allowed to change the FS.  This is required in
 * order for the cache to actually match the block group, but can introduce a
 * lot of latency into the commit.
 *
 * So, btrfs_start_dirty_block_groups is here to kick off block group cache IO.
 * There's a chance we'll have to redo some of it if the block group changes
 * again during the commit, but it greatly reduces the commit latency by
 * getting rid of the easy block groups while we're still allowing others to
 * join the commit.
 */
int btrfs_start_dirty_block_groups(struct btrfs_trans_handle *trans)
{
	struct btrfs_fs_info *fs_info = trans->fs_info;
	struct btrfs_block_group *cache;
	struct btrfs_transaction *cur_trans = trans->transaction;
	int ret = 0;
	int should_put;
	struct btrfs_path *path = NULL;
	LIST_HEAD(dirty);
	struct list_head *io = &cur_trans->io_bgs;
	int num_started = 0;
	int loops = 0;

	spin_lock(&cur_trans->dirty_bgs_lock);
	if (list_empty(&cur_trans->dirty_bgs)) {
		spin_unlock(&cur_trans->dirty_bgs_lock);
		return 0;
	}
	list_splice_init(&cur_trans->dirty_bgs, &dirty);
	spin_unlock(&cur_trans->dirty_bgs_lock);

again:
	/* Make sure all the block groups on our dirty list actually exist */
	btrfs_create_pending_block_groups(trans);

	if (!path) {
		path = btrfs_alloc_path();
		if (!path)
			return -ENOMEM;
	}

	/*
	 * cache_write_mutex is here only to save us from balance or automatic
	 * removal of empty block groups deleting this block group while we are
	 * writing out the cache
	 */
	mutex_lock(&trans->transaction->cache_write_mutex);
	while (!list_empty(&dirty)) {
		bool drop_reserve = true;

		cache = list_first_entry(&dirty, struct btrfs_block_group,
					 dirty_list);
		/*
		 * This can happen if something re-dirties a block group that
		 * is already under IO.  Just wait for it to finish and then do
		 * it all again
		 */
		if (!list_empty(&cache->io_list)) {
			list_del_init(&cache->io_list);
			btrfs_wait_cache_io(trans, cache, path);
			btrfs_put_block_group(cache);
		}


		/*
		 * btrfs_wait_cache_io uses the cache->dirty_list to decide if
		 * it should update the cache_state.  Don't delete until after
		 * we wait.
		 *
		 * Since we're not running in the commit critical section
		 * we need the dirty_bgs_lock to protect from update_block_group
		 */
		spin_lock(&cur_trans->dirty_bgs_lock);
		list_del_init(&cache->dirty_list);
		spin_unlock(&cur_trans->dirty_bgs_lock);

		should_put = 1;

		cache_save_setup(cache, trans, path);

		if (cache->disk_cache_state == BTRFS_DC_SETUP) {
			cache->io_ctl.inode = NULL;
			ret = btrfs_write_out_cache(trans, cache, path);
			if (ret == 0 && cache->io_ctl.inode) {
				num_started++;
				should_put = 0;

				/*
				 * The cache_write_mutex is protecting the
				 * io_list, also refer to the definition of
				 * btrfs_transaction::io_bgs for more details
				 */
				list_add_tail(&cache->io_list, io);
			} else {
				/*
				 * If we failed to write the cache, the
				 * generation will be bad and life goes on
				 */
				ret = 0;
			}
		}
		if (!ret) {
			ret = update_block_group_item(trans, path, cache);
			/*
			 * Our block group might still be attached to the list
			 * of new block groups in the transaction handle of some
			 * other task (struct btrfs_trans_handle->new_bgs). This
			 * means its block group item isn't yet in the extent
			 * tree. If this happens ignore the error, as we will
			 * try again later in the critical section of the
			 * transaction commit.
			 */
			if (ret == -ENOENT) {
				ret = 0;
				spin_lock(&cur_trans->dirty_bgs_lock);
				if (list_empty(&cache->dirty_list)) {
					list_add_tail(&cache->dirty_list,
						      &cur_trans->dirty_bgs);
					btrfs_get_block_group(cache);
					drop_reserve = false;
				}
				spin_unlock(&cur_trans->dirty_bgs_lock);
			} else if (ret) {
				btrfs_abort_transaction(trans, ret);
			}
		}

		/* If it's not on the io list, we need to put the block group */
		if (should_put)
			btrfs_put_block_group(cache);
		if (drop_reserve)
			btrfs_delayed_refs_rsv_release(fs_info, 1);

		if (ret)
			break;

		/*
		 * Avoid blocking other tasks for too long. It might even save
		 * us from writing caches for block groups that are going to be
		 * removed.
		 */
		mutex_unlock(&trans->transaction->cache_write_mutex);
		mutex_lock(&trans->transaction->cache_write_mutex);
	}
	mutex_unlock(&trans->transaction->cache_write_mutex);

	/*
	 * Go through delayed refs for all the stuff we've just kicked off
	 * and then loop back (just once)
	 */
	ret = btrfs_run_delayed_refs(trans, 0);
	if (!ret && loops == 0) {
		loops++;
		spin_lock(&cur_trans->dirty_bgs_lock);
		list_splice_init(&cur_trans->dirty_bgs, &dirty);
		/*
		 * dirty_bgs_lock protects us from concurrent block group
		 * deletes too (not just cache_write_mutex).
		 */
		if (!list_empty(&dirty)) {
			spin_unlock(&cur_trans->dirty_bgs_lock);
			goto again;
		}
		spin_unlock(&cur_trans->dirty_bgs_lock);
	} else if (ret < 0) {
		btrfs_cleanup_dirty_bgs(cur_trans, fs_info);
	}

	btrfs_free_path(path);
	return ret;
}

int btrfs_write_dirty_block_groups(struct btrfs_trans_handle *trans)
{
	struct btrfs_fs_info *fs_info = trans->fs_info;
	struct btrfs_block_group *cache;
	struct btrfs_transaction *cur_trans = trans->transaction;
	int ret = 0;
	int should_put;
	struct btrfs_path *path;
	struct list_head *io = &cur_trans->io_bgs;
	int num_started = 0;

	path = btrfs_alloc_path();
	if (!path)
		return -ENOMEM;

	/*
	 * Even though we are in the critical section of the transaction commit,
	 * we can still have concurrent tasks adding elements to this
	 * transaction's list of dirty block groups. These tasks correspond to
	 * endio free space workers started when writeback finishes for a
	 * space cache, which run inode.c:btrfs_finish_ordered_io(), and can
	 * allocate new block groups as a result of COWing nodes of the root
	 * tree when updating the free space inode. The writeback for the space
	 * caches is triggered by an earlier call to
	 * btrfs_start_dirty_block_groups() and iterations of the following
	 * loop.
	 * Also we want to do the cache_save_setup first and then run the
	 * delayed refs to make sure we have the best chance at doing this all
	 * in one shot.
	 */
	spin_lock(&cur_trans->dirty_bgs_lock);
	while (!list_empty(&cur_trans->dirty_bgs)) {
		cache = list_first_entry(&cur_trans->dirty_bgs,
					 struct btrfs_block_group,
					 dirty_list);

		/*
		 * This can happen if cache_save_setup re-dirties a block group
		 * that is already under IO.  Just wait for it to finish and
		 * then do it all again
		 */
		if (!list_empty(&cache->io_list)) {
			spin_unlock(&cur_trans->dirty_bgs_lock);
			list_del_init(&cache->io_list);
			btrfs_wait_cache_io(trans, cache, path);
			btrfs_put_block_group(cache);
			spin_lock(&cur_trans->dirty_bgs_lock);
		}

		/*
		 * Don't remove from the dirty list until after we've waited on
		 * any pending IO
		 */
		list_del_init(&cache->dirty_list);
		spin_unlock(&cur_trans->dirty_bgs_lock);
		should_put = 1;

		cache_save_setup(cache, trans, path);

		if (!ret)
			ret = btrfs_run_delayed_refs(trans,
						     (unsigned long) -1);

		if (!ret && cache->disk_cache_state == BTRFS_DC_SETUP) {
			cache->io_ctl.inode = NULL;
			ret = btrfs_write_out_cache(trans, cache, path);
			if (ret == 0 && cache->io_ctl.inode) {
				num_started++;
				should_put = 0;
				list_add_tail(&cache->io_list, io);
			} else {
				/*
				 * If we failed to write the cache, the
				 * generation will be bad and life goes on
				 */
				ret = 0;
			}
		}
		if (!ret) {
			ret = update_block_group_item(trans, path, cache);
			/*
			 * One of the free space endio workers might have
			 * created a new block group while updating a free space
			 * cache's inode (at inode.c:btrfs_finish_ordered_io())
			 * and hasn't released its transaction handle yet, in
			 * which case the new block group is still attached to
			 * its transaction handle and its creation has not
			 * finished yet (no block group item in the extent tree
			 * yet, etc). If this is the case, wait for all free
			 * space endio workers to finish and retry. This is a
			 * a very rare case so no need for a more efficient and
			 * complex approach.
			 */
			if (ret == -ENOENT) {
				wait_event(cur_trans->writer_wait,
				   atomic_read(&cur_trans->num_writers) == 1);
				ret = update_block_group_item(trans, path, cache);
			}
			if (ret)
				btrfs_abort_transaction(trans, ret);
		}

		/* If its not on the io list, we need to put the block group */
		if (should_put)
			btrfs_put_block_group(cache);
		btrfs_delayed_refs_rsv_release(fs_info, 1);
		spin_lock(&cur_trans->dirty_bgs_lock);
	}
	spin_unlock(&cur_trans->dirty_bgs_lock);

	/*
	 * Refer to the definition of io_bgs member for details why it's safe
	 * to use it without any locking
	 */
	while (!list_empty(io)) {
		cache = list_first_entry(io, struct btrfs_block_group,
					 io_list);
		list_del_init(&cache->io_list);
		btrfs_wait_cache_io(trans, cache, path);
		btrfs_put_block_group(cache);
	}

	btrfs_free_path(path);
	return ret;
}

int btrfs_update_block_group(struct btrfs_trans_handle *trans,
			     u64 bytenr, u64 num_bytes, int alloc)
{
	struct btrfs_fs_info *info = trans->fs_info;
	struct btrfs_block_group *cache = NULL;
	u64 total = num_bytes;
	u64 old_val;
	u64 byte_in_group;
	int factor;
	int ret = 0;

	/* Block accounting for super block */
	spin_lock(&info->delalloc_root_lock);
	old_val = btrfs_super_bytes_used(info->super_copy);
	if (alloc)
		old_val += num_bytes;
	else
		old_val -= num_bytes;
	btrfs_set_super_bytes_used(info->super_copy, old_val);
	spin_unlock(&info->delalloc_root_lock);

	while (total) {
		cache = btrfs_lookup_block_group(info, bytenr);
		if (!cache) {
			ret = -ENOENT;
			break;
		}
		factor = btrfs_bg_type_to_factor(cache->flags);

		/*
		 * If this block group has free space cache written out, we
		 * need to make sure to load it if we are removing space.  This
		 * is because we need the unpinning stage to actually add the
		 * space back to the block group, otherwise we will leak space.
		 */
		if (!alloc && !btrfs_block_group_done(cache))
			btrfs_cache_block_group(cache, 1);

		byte_in_group = bytenr - cache->start;
		WARN_ON(byte_in_group > cache->length);

		spin_lock(&cache->space_info->lock);
		spin_lock(&cache->lock);

		if (btrfs_test_opt(info, SPACE_CACHE) &&
		    cache->disk_cache_state < BTRFS_DC_CLEAR)
			cache->disk_cache_state = BTRFS_DC_CLEAR;

		old_val = cache->used;
		num_bytes = min(total, cache->length - byte_in_group);
		if (alloc) {
			old_val += num_bytes;
			cache->used = old_val;
			cache->reserved -= num_bytes;
			cache->space_info->bytes_reserved -= num_bytes;
			cache->space_info->bytes_used += num_bytes;
			cache->space_info->disk_used += num_bytes * factor;
			spin_unlock(&cache->lock);
			spin_unlock(&cache->space_info->lock);
		} else {
			old_val -= num_bytes;
			cache->used = old_val;
			cache->pinned += num_bytes;
			btrfs_space_info_update_bytes_pinned(info,
					cache->space_info, num_bytes);
			cache->space_info->bytes_used -= num_bytes;
			cache->space_info->disk_used -= num_bytes * factor;
			spin_unlock(&cache->lock);
			spin_unlock(&cache->space_info->lock);

			percpu_counter_add_batch(
					&cache->space_info->total_bytes_pinned,
					num_bytes,
					BTRFS_TOTAL_BYTES_PINNED_BATCH);
			set_extent_dirty(&trans->transaction->pinned_extents,
					 bytenr, bytenr + num_bytes - 1,
					 GFP_NOFS | __GFP_NOFAIL);
		}

		spin_lock(&trans->transaction->dirty_bgs_lock);
		if (list_empty(&cache->dirty_list)) {
			list_add_tail(&cache->dirty_list,
				      &trans->transaction->dirty_bgs);
			trans->delayed_ref_updates++;
			btrfs_get_block_group(cache);
		}
		spin_unlock(&trans->transaction->dirty_bgs_lock);

		/*
		 * No longer have used bytes in this block group, queue it for
		 * deletion. We do this after adding the block group to the
		 * dirty list to avoid races between cleaner kthread and space
		 * cache writeout.
		 */
		if (!alloc && old_val == 0) {
			if (!btrfs_test_opt(info, DISCARD_ASYNC))
				btrfs_mark_bg_unused(cache);
		}

		btrfs_put_block_group(cache);
		total -= num_bytes;
		bytenr += num_bytes;
	}

	/* Modified block groups are accounted for in the delayed_refs_rsv. */
	btrfs_update_delayed_refs_rsv(trans);
	return ret;
}

/**
 * btrfs_add_reserved_bytes - update the block_group and space info counters
 * @cache:	The cache we are manipulating
 * @ram_bytes:  The number of bytes of file content, and will be same to
 *              @num_bytes except for the compress path.
 * @num_bytes:	The number of bytes in question
 * @delalloc:   The blocks are allocated for the delalloc write
 *
 * This is called by the allocator when it reserves space. If this is a
 * reservation and the block group has become read only we cannot make the
 * reservation and return -EAGAIN, otherwise this function always succeeds.
 */
int btrfs_add_reserved_bytes(struct btrfs_block_group *cache,
			     u64 ram_bytes, u64 num_bytes, int delalloc)
{
	struct btrfs_space_info *space_info = cache->space_info;
	int ret = 0;

	spin_lock(&space_info->lock);
	spin_lock(&cache->lock);
	if (cache->ro) {
		ret = -EAGAIN;
	} else {
		cache->reserved += num_bytes;
		space_info->bytes_reserved += num_bytes;
		trace_btrfs_space_reservation(cache->fs_info, "space_info",
					      space_info->flags, num_bytes, 1);
		btrfs_space_info_update_bytes_may_use(cache->fs_info,
						      space_info, -ram_bytes);
		if (delalloc)
			cache->delalloc_bytes += num_bytes;
	}
	spin_unlock(&cache->lock);
	spin_unlock(&space_info->lock);
	return ret;
}

/**
 * btrfs_free_reserved_bytes - update the block_group and space info counters
 * @cache:      The cache we are manipulating
 * @num_bytes:  The number of bytes in question
 * @delalloc:   The blocks are allocated for the delalloc write
 *
 * This is called by somebody who is freeing space that was never actually used
 * on disk.  For example if you reserve some space for a new leaf in transaction
 * A and before transaction A commits you free that leaf, you call this with
 * reserve set to 0 in order to clear the reservation.
 */
void btrfs_free_reserved_bytes(struct btrfs_block_group *cache,
			       u64 num_bytes, int delalloc)
{
	struct btrfs_space_info *space_info = cache->space_info;

	spin_lock(&space_info->lock);
	spin_lock(&cache->lock);
	if (cache->ro)
		space_info->bytes_readonly += num_bytes;
	cache->reserved -= num_bytes;
	space_info->bytes_reserved -= num_bytes;
	space_info->max_extent_size = 0;

	if (delalloc)
		cache->delalloc_bytes -= num_bytes;
	spin_unlock(&cache->lock);
	spin_unlock(&space_info->lock);
}

static void force_metadata_allocation(struct btrfs_fs_info *info)
{
	struct list_head *head = &info->space_info;
	struct btrfs_space_info *found;

	rcu_read_lock();
	list_for_each_entry_rcu(found, head, list) {
		if (found->flags & BTRFS_BLOCK_GROUP_METADATA)
			found->force_alloc = CHUNK_ALLOC_FORCE;
	}
	rcu_read_unlock();
}

static int should_alloc_chunk(struct btrfs_fs_info *fs_info,
			      struct btrfs_space_info *sinfo, int force)
{
	u64 bytes_used = btrfs_space_info_used(sinfo, false);
	u64 thresh;

	if (force == CHUNK_ALLOC_FORCE)
		return 1;

	/*
	 * in limited mode, we want to have some free space up to
	 * about 1% of the FS size.
	 */
	if (force == CHUNK_ALLOC_LIMITED) {
		thresh = btrfs_super_total_bytes(fs_info->super_copy);
		thresh = max_t(u64, SZ_64M, div_factor_fine(thresh, 1));

		if (sinfo->total_bytes - bytes_used < thresh)
			return 1;
	}

	if (bytes_used + SZ_2M < div_factor(sinfo->total_bytes, 8))
		return 0;
	return 1;
}

int btrfs_force_chunk_alloc(struct btrfs_trans_handle *trans, u64 type)
{
	u64 alloc_flags = btrfs_get_alloc_profile(trans->fs_info, type);

	return btrfs_chunk_alloc(trans, alloc_flags, CHUNK_ALLOC_FORCE);
}

/*
 * If force is CHUNK_ALLOC_FORCE:
 *    - return 1 if it successfully allocates a chunk,
 *    - return errors including -ENOSPC otherwise.
 * If force is NOT CHUNK_ALLOC_FORCE:
 *    - return 0 if it doesn't need to allocate a new chunk,
 *    - return 1 if it successfully allocates a chunk,
 *    - return errors including -ENOSPC otherwise.
 */
int btrfs_chunk_alloc(struct btrfs_trans_handle *trans, u64 flags,
		      enum btrfs_chunk_alloc_enum force)
{
	struct btrfs_fs_info *fs_info = trans->fs_info;
	struct btrfs_space_info *space_info;
	bool wait_for_alloc = false;
	bool should_alloc = false;
	int ret = 0;

	/* Don't re-enter if we're already allocating a chunk */
	if (trans->allocating_chunk)
		return -ENOSPC;

	space_info = btrfs_find_space_info(fs_info, flags);
	ASSERT(space_info);

	do {
		spin_lock(&space_info->lock);
		if (force < space_info->force_alloc)
			force = space_info->force_alloc;
		should_alloc = should_alloc_chunk(fs_info, space_info, force);
		if (space_info->full) {
			/* No more free physical space */
			if (should_alloc)
				ret = -ENOSPC;
			else
				ret = 0;
			spin_unlock(&space_info->lock);
			return ret;
		} else if (!should_alloc) {
			spin_unlock(&space_info->lock);
			return 0;
		} else if (space_info->chunk_alloc) {
			/*
			 * Someone is already allocating, so we need to block
			 * until this someone is finished and then loop to
			 * recheck if we should continue with our allocation
			 * attempt.
			 */
			wait_for_alloc = true;
			spin_unlock(&space_info->lock);
			mutex_lock(&fs_info->chunk_mutex);
			mutex_unlock(&fs_info->chunk_mutex);
		} else {
			/* Proceed with allocation */
			space_info->chunk_alloc = 1;
			wait_for_alloc = false;
			spin_unlock(&space_info->lock);
		}

		cond_resched();
	} while (wait_for_alloc);

	mutex_lock(&fs_info->chunk_mutex);
	trans->allocating_chunk = true;

	/*
	 * If we have mixed data/metadata chunks we want to make sure we keep
	 * allocating mixed chunks instead of individual chunks.
	 */
	if (btrfs_mixed_space_info(space_info))
		flags |= (BTRFS_BLOCK_GROUP_DATA | BTRFS_BLOCK_GROUP_METADATA);

	/*
	 * if we're doing a data chunk, go ahead and make sure that
	 * we keep a reasonable number of metadata chunks allocated in the
	 * FS as well.
	 */
	if (flags & BTRFS_BLOCK_GROUP_DATA && fs_info->metadata_ratio) {
		fs_info->data_chunk_allocations++;
		if (!(fs_info->data_chunk_allocations %
		      fs_info->metadata_ratio))
			force_metadata_allocation(fs_info);
	}

	/*
	 * Check if we have enough space in SYSTEM chunk because we may need
	 * to update devices.
	 */
	check_system_chunk(trans, flags);

	ret = btrfs_alloc_chunk(trans, flags);
	trans->allocating_chunk = false;

	spin_lock(&space_info->lock);
	if (ret < 0) {
		if (ret == -ENOSPC)
			space_info->full = 1;
		else
			goto out;
	} else {
		ret = 1;
		space_info->max_extent_size = 0;
	}

	space_info->force_alloc = CHUNK_ALLOC_NO_FORCE;
out:
	space_info->chunk_alloc = 0;
	spin_unlock(&space_info->lock);
	mutex_unlock(&fs_info->chunk_mutex);
	/*
	 * When we allocate a new chunk we reserve space in the chunk block
	 * reserve to make sure we can COW nodes/leafs in the chunk tree or
	 * add new nodes/leafs to it if we end up needing to do it when
	 * inserting the chunk item and updating device items as part of the
	 * second phase of chunk allocation, performed by
	 * btrfs_finish_chunk_alloc(). So make sure we don't accumulate a
	 * large number of new block groups to create in our transaction
	 * handle's new_bgs list to avoid exhausting the chunk block reserve
	 * in extreme cases - like having a single transaction create many new
	 * block groups when starting to write out the free space caches of all
	 * the block groups that were made dirty during the lifetime of the
	 * transaction.
	 */
	if (trans->chunk_bytes_reserved >= (u64)SZ_2M)
		btrfs_create_pending_block_groups(trans);

	return ret;
}

static u64 get_profile_num_devs(struct btrfs_fs_info *fs_info, u64 type)
{
	u64 num_dev;

	num_dev = btrfs_raid_array[btrfs_bg_flags_to_raid_index(type)].devs_max;
	if (!num_dev)
		num_dev = fs_info->fs_devices->rw_devices;

	return num_dev;
}

/*
 * Reserve space in the system space for allocating or removing a chunk
 */
void check_system_chunk(struct btrfs_trans_handle *trans, u64 type)
{
	struct btrfs_fs_info *fs_info = trans->fs_info;
	struct btrfs_space_info *info;
	u64 left;
	u64 thresh;
	int ret = 0;
	u64 num_devs;

	/*
	 * Needed because we can end up allocating a system chunk and for an
	 * atomic and race free space reservation in the chunk block reserve.
	 */
	lockdep_assert_held(&fs_info->chunk_mutex);

	info = btrfs_find_space_info(fs_info, BTRFS_BLOCK_GROUP_SYSTEM);
	spin_lock(&info->lock);
	left = info->total_bytes - btrfs_space_info_used(info, true);
	spin_unlock(&info->lock);

	num_devs = get_profile_num_devs(fs_info, type);

	/* num_devs device items to update and 1 chunk item to add or remove */
	thresh = btrfs_calc_metadata_size(fs_info, num_devs) +
		btrfs_calc_insert_metadata_size(fs_info, 1);

	if (left < thresh && btrfs_test_opt(fs_info, ENOSPC_DEBUG)) {
		btrfs_info(fs_info, "left=%llu, need=%llu, flags=%llu",
			   left, thresh, type);
		btrfs_dump_space_info(fs_info, info, 0, 0);
	}

	if (left < thresh) {
		u64 flags = btrfs_system_alloc_profile(fs_info);

		/*
		 * Ignore failure to create system chunk. We might end up not
		 * needing it, as we might not need to COW all nodes/leafs from
		 * the paths we visit in the chunk tree (they were already COWed
		 * or created in the current transaction for example).
		 */
		ret = btrfs_alloc_chunk(trans, flags);
	}

	if (!ret) {
		ret = btrfs_block_rsv_add(fs_info->chunk_root,
					  &fs_info->chunk_block_rsv,
					  thresh, BTRFS_RESERVE_NO_FLUSH);
		if (!ret)
			trans->chunk_bytes_reserved += thresh;
	}
}

void btrfs_put_block_group_cache(struct btrfs_fs_info *info)
{
	struct btrfs_block_group *block_group;
	u64 last = 0;

	while (1) {
		struct inode *inode;

		block_group = btrfs_lookup_first_block_group(info, last);
		while (block_group) {
			btrfs_wait_block_group_cache_done(block_group);
			spin_lock(&block_group->lock);
			if (block_group->iref)
				break;
			spin_unlock(&block_group->lock);
			block_group = btrfs_next_block_group(block_group);
		}
		if (!block_group) {
			if (last == 0)
				break;
			last = 0;
			continue;
		}

		inode = block_group->inode;
		block_group->iref = 0;
		block_group->inode = NULL;
		spin_unlock(&block_group->lock);
		ASSERT(block_group->io_ctl.inode == NULL);
		iput(inode);
		last = block_group->start + block_group->length;
		btrfs_put_block_group(block_group);
	}
}

/*
 * Must be called only after stopping all workers, since we could have block
 * group caching kthreads running, and therefore they could race with us if we
 * freed the block groups before stopping them.
 */
int btrfs_free_block_groups(struct btrfs_fs_info *info)
{
	struct btrfs_block_group *block_group;
	struct btrfs_space_info *space_info;
	struct btrfs_caching_control *caching_ctl;
	struct rb_node *n;

	down_write(&info->commit_root_sem);
	while (!list_empty(&info->caching_block_groups)) {
		caching_ctl = list_entry(info->caching_block_groups.next,
					 struct btrfs_caching_control, list);
		list_del(&caching_ctl->list);
		btrfs_put_caching_control(caching_ctl);
	}
	up_write(&info->commit_root_sem);

	spin_lock(&info->unused_bgs_lock);
	while (!list_empty(&info->unused_bgs)) {
		block_group = list_first_entry(&info->unused_bgs,
					       struct btrfs_block_group,
					       bg_list);
		list_del_init(&block_group->bg_list);
		btrfs_put_block_group(block_group);
	}
	spin_unlock(&info->unused_bgs_lock);

	spin_lock(&info->block_group_cache_lock);
	while ((n = rb_last(&info->block_group_cache_tree)) != NULL) {
		block_group = rb_entry(n, struct btrfs_block_group,
				       cache_node);
		rb_erase(&block_group->cache_node,
			 &info->block_group_cache_tree);
		RB_CLEAR_NODE(&block_group->cache_node);
		spin_unlock(&info->block_group_cache_lock);

		down_write(&block_group->space_info->groups_sem);
		list_del(&block_group->list);
		up_write(&block_group->space_info->groups_sem);

		/*
		 * We haven't cached this block group, which means we could
		 * possibly have excluded extents on this block group.
		 */
		if (block_group->cached == BTRFS_CACHE_NO ||
		    block_group->cached == BTRFS_CACHE_ERROR)
			btrfs_free_excluded_extents(block_group);

		btrfs_remove_free_space_cache(block_group);
		ASSERT(block_group->cached != BTRFS_CACHE_STARTED);
		ASSERT(list_empty(&block_group->dirty_list));
		ASSERT(list_empty(&block_group->io_list));
		ASSERT(list_empty(&block_group->bg_list));
		ASSERT(atomic_read(&block_group->count) == 1);
		btrfs_put_block_group(block_group);

		spin_lock(&info->block_group_cache_lock);
	}
	spin_unlock(&info->block_group_cache_lock);

	/*
	 * Now that all the block groups are freed, go through and free all the
	 * space_info structs.  This is only called during the final stages of
	 * unmount, and so we know nobody is using them.  We call
	 * synchronize_rcu() once before we start, just to be on the safe side.
	 */
	synchronize_rcu();

	btrfs_release_global_block_rsv(info);

	while (!list_empty(&info->space_info)) {
		space_info = list_entry(info->space_info.next,
					struct btrfs_space_info,
					list);

		/*
		 * Do not hide this behind enospc_debug, this is actually
		 * important and indicates a real bug if this happens.
		 */
		if (WARN_ON(space_info->bytes_pinned > 0 ||
			    space_info->bytes_reserved > 0 ||
			    space_info->bytes_may_use > 0))
			btrfs_dump_space_info(info, space_info, 0, 0);
		WARN_ON(space_info->reclaim_size > 0);
		list_del(&space_info->list);
		btrfs_sysfs_remove_space_info(space_info);
	}
	return 0;
}

void btrfs_freeze_block_group(struct btrfs_block_group *cache)
{
	atomic_inc(&cache->frozen);
}

void btrfs_unfreeze_block_group(struct btrfs_block_group *block_group)
{
	struct btrfs_fs_info *fs_info = block_group->fs_info;
	struct extent_map_tree *em_tree;
	struct extent_map *em;
	bool cleanup;

	spin_lock(&block_group->lock);
	cleanup = (atomic_dec_and_test(&block_group->frozen) &&
		   block_group->removed);
	spin_unlock(&block_group->lock);

	if (cleanup) {
		mutex_lock(&fs_info->chunk_mutex);
		em_tree = &fs_info->mapping_tree;
		write_lock(&em_tree->lock);
		em = lookup_extent_mapping(em_tree, block_group->start,
					   1);
		BUG_ON(!em); /* logic error, can't happen */
		remove_extent_mapping(em_tree, em);
		write_unlock(&em_tree->lock);
		mutex_unlock(&fs_info->chunk_mutex);

		/* once for us and once for the tree */
		free_extent_map(em);
		free_extent_map(em);

		/*
		 * We may have left one free space entry and other possible
		 * tasks trimming this block group have left 1 entry each one.
		 * Free them if any.
		 */
		__btrfs_remove_free_space_cache(block_group->free_space_ctl);
	}
}<|MERGE_RESOLUTION|>--- conflicted
+++ resolved
@@ -1092,8 +1092,6 @@
 
 	spin_unlock(&block_group->space_info->lock);
 
-<<<<<<< HEAD
-=======
 	/*
 	 * Remove the free space for the block group from the free space tree
 	 * and the block group's item from the extent tree before marking the
@@ -1113,7 +1111,6 @@
 	if (ret < 0)
 		goto out;
 
->>>>>>> 84569f32
 	mutex_lock(&fs_info->chunk_mutex);
 	spin_lock(&block_group->lock);
 	block_group->removed = 1;
@@ -1148,20 +1145,6 @@
 
 	mutex_unlock(&fs_info->chunk_mutex);
 
-<<<<<<< HEAD
-	ret = remove_block_group_free_space(trans, block_group);
-	if (ret)
-		goto out_put_group;
-
-	/* Once for the block groups rbtree */
-	btrfs_put_block_group(block_group);
-
-	ret = remove_block_group_item(trans, path, block_group);
-	if (ret < 0)
-		goto out;
-
-=======
->>>>>>> 84569f32
 	if (remove_em) {
 		struct extent_map_tree *em_tree;
 
