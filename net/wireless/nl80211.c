--- conflicted
+++ resolved
@@ -1737,11 +1737,7 @@
 	if (!cap->ftm.supported)
 		return 0;
 
-<<<<<<< HEAD
-	ftm = nla_nest_start(msg, NL80211_PMSR_TYPE_FTM);
-=======
 	ftm = nla_nest_start_noflag(msg, NL80211_PMSR_TYPE_FTM);
->>>>>>> 0ecfebd2
 	if (!ftm)
 		return -ENOBUFS;
 
@@ -1789,11 +1785,7 @@
 	 * will genlmsg_cancel() if we fail
 	 */
 
-<<<<<<< HEAD
-	pmsr = nla_nest_start(msg, NL80211_ATTR_PEER_MEASUREMENTS);
-=======
 	pmsr = nla_nest_start_noflag(msg, NL80211_ATTR_PEER_MEASUREMENTS);
->>>>>>> 0ecfebd2
 	if (!pmsr)
 		return -ENOBUFS;
 
@@ -1808,11 +1800,7 @@
 	    nla_put_flag(msg, NL80211_PMSR_ATTR_RANDOMIZE_MAC_ADDR))
 		return -ENOBUFS;
 
-<<<<<<< HEAD
-	caps = nla_nest_start(msg, NL80211_PMSR_ATTR_TYPE_CAPA);
-=======
 	caps = nla_nest_start_noflag(msg, NL80211_PMSR_ATTR_TYPE_CAPA);
->>>>>>> 0ecfebd2
 	if (!caps)
 		return -ENOBUFS;
 
@@ -5633,13 +5621,10 @@
 				     NL80211_EXT_FEATURE_AIRTIME_FAIRNESS))
 		return -EOPNOTSUPP;
 
-<<<<<<< HEAD
-=======
 	err = nl80211_parse_sta_txpower_setting(info, &params);
 	if (err)
 		return err;
 
->>>>>>> 0ecfebd2
 	/* Include parameters for TDLS peer (will check later) */
 	err = nl80211_set_station_tdls(info, &params);
 	if (err)
@@ -5777,13 +5762,10 @@
 				     NL80211_EXT_FEATURE_AIRTIME_FAIRNESS))
 		return -EOPNOTSUPP;
 
-<<<<<<< HEAD
-=======
 	err = nl80211_parse_sta_txpower_setting(info, &params);
 	if (err)
 		return err;
 
->>>>>>> 0ecfebd2
 	err = nl80211_parse_sta_channel_info(info, &params);
 	if (err)
 		return err;
@@ -8273,11 +8255,7 @@
 
 	cfg80211_sched_dfs_chan_update(rdev);
 
-<<<<<<< HEAD
-	memcpy(&rdev->radar_chandef, &chandef, sizeof(chandef));
-=======
 	rdev->radar_chandef = chandef;
->>>>>>> 0ecfebd2
 
 	/* Propagate this notification to other radios as well */
 	queue_work(cfg80211_wq, &rdev->propagate_radar_detect_wk);
@@ -14485,23 +14463,14 @@
 	},
 	{
 		.cmd = NL80211_CMD_PEER_MEASUREMENT_START,
-<<<<<<< HEAD
-		.doit = nl80211_pmsr_start,
-		.policy = nl80211_policy,
-=======
 		.validate = GENL_DONT_VALIDATE_STRICT | GENL_DONT_VALIDATE_DUMP,
 		.doit = nl80211_pmsr_start,
->>>>>>> 0ecfebd2
 		.flags = GENL_UNS_ADMIN_PERM,
 		.internal_flags = NL80211_FLAG_NEED_WDEV_UP |
 				  NL80211_FLAG_NEED_RTNL,
 	},
 	{
 		.cmd = NL80211_CMD_NOTIFY_RADAR,
-<<<<<<< HEAD
-		.doit = nl80211_notify_radar_detection,
-		.policy = nl80211_policy,
-=======
 		.validate = GENL_DONT_VALIDATE_STRICT | GENL_DONT_VALIDATE_DUMP,
 		.doit = nl80211_notify_radar_detection,
 		.flags = GENL_UNS_ADMIN_PERM,
@@ -14518,7 +14487,6 @@
 	{
 		.cmd = NL80211_CMD_PROBE_MESH_LINK,
 		.doit = nl80211_probe_mesh_link,
->>>>>>> 0ecfebd2
 		.flags = GENL_UNS_ADMIN_PERM,
 		.internal_flags = NL80211_FLAG_NEED_NETDEV_UP |
 				  NL80211_FLAG_NEED_RTNL,
