--- conflicted
+++ resolved
@@ -86,11 +86,6 @@
 #define ESR_ELx_WNR		(UL(1) << ESR_ELx_WNR_SHIFT)
 
 /* Shared ISS field definitions for Data/Instruction aborts */
-<<<<<<< HEAD
-#define ESR_ELx_FnV		(UL(1) << 10)
-#define ESR_ELx_EA		(UL(1) << 9)
-#define ESR_ELx_S1PTW		(UL(1) << 7)
-=======
 #define ESR_ELx_SET_SHIFT	(11)
 #define ESR_ELx_SET_MASK	(UL(3) << ESR_ELx_SET_SHIFT)
 #define ESR_ELx_FnV_SHIFT	(10)
@@ -99,7 +94,6 @@
 #define ESR_ELx_EA		(UL(1) << ESR_ELx_EA_SHIFT)
 #define ESR_ELx_S1PTW_SHIFT	(7)
 #define ESR_ELx_S1PTW		(UL(1) << ESR_ELx_S1PTW_SHIFT)
->>>>>>> bb176f67
 
 /* Shared ISS fault status code(IFSC/DFSC) for Data/Instruction aborts */
 #define ESR_ELx_FSC		(0x3F)
