--- conflicted
+++ resolved
@@ -237,22 +237,7 @@
 
 static inline void __set_bit(unsigned long nr, volatile unsigned long *ptr)
 {
-<<<<<<< HEAD
-	unsigned long addr;
-
-	addr = (unsigned long) ptr + ((nr ^ (BITS_PER_LONG - 8)) >> 3);
-	asm volatile(
-		"	oc	%O0(1,%R0),%1"
-		: "+Q" (*(char *) addr) : "Q" (_oi_bitmap[nr & 7]) : "cc");
-}
-
-static inline void 
-__constant_set_bit(const unsigned long nr, volatile unsigned long *ptr)
-{
-	unsigned long addr;
-=======
-	unsigned char *addr = __bitops_byte(nr, ptr);
->>>>>>> d8ec26d7
+	unsigned char *addr = __bitops_byte(nr, ptr);
 
 	*addr |= 1 << (nr & 7);
 }
@@ -260,44 +245,14 @@
 static inline void 
 __clear_bit(unsigned long nr, volatile unsigned long *ptr)
 {
-<<<<<<< HEAD
-	unsigned long addr;
-
-	addr = (unsigned long) ptr + ((nr ^ (BITS_PER_LONG - 8)) >> 3);
-	asm volatile(
-		"	nc	%O0(1,%R0),%1"
-		: "+Q" (*(char *) addr) : "Q" (_ni_bitmap[nr & 7]) : "cc");
-}
-
-static inline void 
-__constant_clear_bit(const unsigned long nr, volatile unsigned long *ptr)
-{
-	unsigned long addr;
-=======
-	unsigned char *addr = __bitops_byte(nr, ptr);
->>>>>>> d8ec26d7
+	unsigned char *addr = __bitops_byte(nr, ptr);
 
 	*addr &= ~(1 << (nr & 7));
 }
 
 static inline void __change_bit(unsigned long nr, volatile unsigned long *ptr)
 {
-<<<<<<< HEAD
-	unsigned long addr;
-
-	addr = (unsigned long) ptr + ((nr ^ (BITS_PER_LONG - 8)) >> 3);
-	asm volatile(
-		"	xc	%O0(1,%R0),%1"
-		: "+Q" (*(char *) addr) : "Q" (_oi_bitmap[nr & 7]) : "cc");
-}
-
-static inline void 
-__constant_change_bit(const unsigned long nr, volatile unsigned long *ptr) 
-{
-	unsigned long addr;
-=======
-	unsigned char *addr = __bitops_byte(nr, ptr);
->>>>>>> d8ec26d7
+	unsigned char *addr = __bitops_byte(nr, ptr);
 
 	*addr ^= 1 << (nr & 7);
 }
@@ -308,17 +263,8 @@
 	unsigned char *addr = __bitops_byte(nr, ptr);
 	unsigned char ch;
 
-<<<<<<< HEAD
-	addr = (unsigned long) ptr + ((nr ^ (BITS_PER_LONG - 8)) >> 3);
-	ch = *(unsigned char *) addr;
-	asm volatile(
-		"	oc	%O0(1,%R0),%1"
-		: "+Q" (*(char *) addr)	: "Q" (_oi_bitmap[nr & 7])
-		: "cc", "memory");
-=======
 	ch = *addr;
 	*addr |= 1 << (nr & 7);
->>>>>>> d8ec26d7
 	return (ch >> (nr & 7)) & 1;
 }
 
@@ -328,17 +274,8 @@
 	unsigned char *addr = __bitops_byte(nr, ptr);
 	unsigned char ch;
 
-<<<<<<< HEAD
-	addr = (unsigned long) ptr + ((nr ^ (BITS_PER_LONG - 8)) >> 3);
-	ch = *(unsigned char *) addr;
-	asm volatile(
-		"	nc	%O0(1,%R0),%1"
-		: "+Q" (*(char *) addr)	: "Q" (_ni_bitmap[nr & 7])
-		: "cc", "memory");
-=======
 	ch = *addr;
 	*addr &= ~(1 << (nr & 7));
->>>>>>> d8ec26d7
 	return (ch >> (nr & 7)) & 1;
 }
 
@@ -348,17 +285,8 @@
 	unsigned char *addr = __bitops_byte(nr, ptr);
 	unsigned char ch;
 
-<<<<<<< HEAD
-	addr = (unsigned long) ptr + ((nr ^ (BITS_PER_LONG - 8)) >> 3);
-	ch = *(unsigned char *) addr;
-	asm volatile(
-		"	xc	%O0(1,%R0),%1"
-		: "+Q" (*(char *) addr)	: "Q" (_oi_bitmap[nr & 7])
-		: "cc", "memory");
-=======
 	ch = *addr;
 	*addr ^= 1 << (nr & 7);
->>>>>>> d8ec26d7
 	return (ch >> (nr & 7)) & 1;
 }
 
