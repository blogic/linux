/*
 * Copyright (C) 2009 Renesas Solutions Corp.
 *
 * Kuninori Morimoto <morimoto.kuninori@renesas.com>
 *
 * This file is subject to the terms and conditions of the GNU General Public
 * License.  See the file "COPYING" in the main directory of this archive
 * for more details.
 */

#include <linux/init.h>
#include <linux/device.h>
#include <linux/platform_device.h>
#include <linux/mtd/physmap.h>
#include <linux/gpio.h>
#include <linux/interrupt.h>
#include <linux/io.h>
#include <linux/delay.h>
#include <linux/usb/r8a66597.h>
#include <linux/i2c.h>
#include <linux/i2c/tsc2007.h>
#include <linux/input.h>
#include <video/sh_mobile_lcdc.h>
#include <media/sh_mobile_ceu.h>
#include <asm/heartbeat.h>
#include <asm/sh_eth.h>
#include <asm/sh_keysc.h>
#include <asm/clock.h>
#include <cpu/sh7724.h>

/*
 *  Address      Interface        BusWidth
 *-----------------------------------------
 *  0x0000_0000  uboot            16bit
 *  0x0004_0000  Linux romImage   16bit
 *  0x0014_0000  MTD for Linux    16bit
 *  0x0400_0000  Internal I/O     16/32bit
 *  0x0800_0000  DRAM             32bit
 *  0x1800_0000  MFI              16bit
 */

/* SWITCH
 *------------------------------
 * DS2[1] = FlashROM write protect  ON     : write protect
 *                                  OFF    : No write protect
 * DS2[2] = RMII / TS, SCIF         ON     : RMII
 *                                  OFF    : TS, SCIF3
 * DS2[3] = Camera / Video          ON     : Camera
 *                                  OFF    : NTSC/PAL (IN)
 * DS2[5] = NTSC_OUT Clock          ON     : On board OSC
 *                                  OFF    : SH7724 DV_CLK
 * DS2[6-7] = MMC / SD              ON-OFF : SD
 *                                  OFF-ON : MMC
 */

/* Heartbeat */
static unsigned char led_pos[] = { 0, 1, 2, 3 };
static struct heartbeat_data heartbeat_data = {
	.regsize = 8,
	.nr_bits = 4,
	.bit_pos = led_pos,
};

static struct resource heartbeat_resources[] = {
	[0] = {
		.start  = 0xA405012C, /* PTG */
		.end    = 0xA405012E - 1,
		.flags  = IORESOURCE_MEM,
	},
};

static struct platform_device heartbeat_device = {
	.name           = "heartbeat",
	.id             = -1,
	.dev = {
		.platform_data = &heartbeat_data,
	},
	.num_resources  = ARRAY_SIZE(heartbeat_resources),
	.resource       = heartbeat_resources,
};

/* MTD */
static struct mtd_partition nor_flash_partitions[] = {
	{
		.name = "boot loader",
		.offset = 0,
		.size = (5 * 1024 * 1024),
		.mask_flags = MTD_WRITEABLE,  /* force read-only */
	}, {
		.name = "free-area",
		.offset = MTDPART_OFS_APPEND,
		.size = MTDPART_SIZ_FULL,
	},
};

static struct physmap_flash_data nor_flash_data = {
	.width		= 2,
	.parts		= nor_flash_partitions,
	.nr_parts	= ARRAY_SIZE(nor_flash_partitions),
};

static struct resource nor_flash_resources[] = {
	[0] = {
		.name	= "NOR Flash",
		.start	= 0x00000000,
		.end	= 0x03ffffff,
		.flags	= IORESOURCE_MEM,
	}
};

static struct platform_device nor_flash_device = {
	.name		= "physmap-flash",
	.resource	= nor_flash_resources,
	.num_resources	= ARRAY_SIZE(nor_flash_resources),
	.dev		= {
		.platform_data = &nor_flash_data,
	},
};

/* SH Eth */
#define SH_ETH_ADDR	(0xA4600000)
#define SH_ETH_MAHR	(SH_ETH_ADDR + 0x1C0)
#define SH_ETH_MALR	(SH_ETH_ADDR + 0x1C8)
static struct resource sh_eth_resources[] = {
	[0] = {
		.start = SH_ETH_ADDR,
		.end   = SH_ETH_ADDR + 0x1FC,
		.flags = IORESOURCE_MEM,
	},
	[1] = {
		.start = 91,
		.flags = IORESOURCE_IRQ | IORESOURCE_IRQ_HIGHLEVEL,
	},
};

struct sh_eth_plat_data sh_eth_plat = {
	.phy = 0x1f, /* SMSC LAN8700 */
	.edmac_endian = EDMAC_LITTLE_ENDIAN,
	.ether_link_active_low = 1
};

static struct platform_device sh_eth_device = {
	.name = "sh-eth",
	.id	= 0,
	.dev = {
		.platform_data = &sh_eth_plat,
	},
	.num_resources = ARRAY_SIZE(sh_eth_resources),
	.resource = sh_eth_resources,
};

/* USB0 host */
void usb0_port_power(int port, int power)
{
	gpio_set_value(GPIO_PTB4, power);
}

static struct r8a66597_platdata usb0_host_data = {
	.on_chip = 1,
	.port_power = usb0_port_power,
};

static struct resource usb0_host_resources[] = {
	[0] = {
		.start	= 0xa4d80000,
		.end	= 0xa4d80124 - 1,
		.flags	= IORESOURCE_MEM,
	},
	[1] = {
		.start	= 65,
		.end	= 65,
		.flags	= IORESOURCE_IRQ | IRQF_TRIGGER_LOW,
	},
};

static struct platform_device usb0_host_device = {
	.name		= "r8a66597_hcd",
	.id		= 0,
	.dev = {
		.dma_mask		= NULL,         /*  not use dma */
		.coherent_dma_mask	= 0xffffffff,
		.platform_data		= &usb0_host_data,
	},
	.num_resources	= ARRAY_SIZE(usb0_host_resources),
	.resource	= usb0_host_resources,
};

/*
 * USB1
 *
 * CN5 can use both host/function,
 * and we can determine it by checking PTB[3]
 *
 * This time only USB1 host is supported.
 */
void usb1_port_power(int port, int power)
{
	if (!gpio_get_value(GPIO_PTB3)) {
		printk(KERN_ERR "USB1 function is not supported\n");
		return;
	}

	gpio_set_value(GPIO_PTB5, power);
}

static struct r8a66597_platdata usb1_host_data = {
	.on_chip = 1,
	.port_power = usb1_port_power,
};

static struct resource usb1_host_resources[] = {
	[0] = {
		.start	= 0xa4d90000,
		.end	= 0xa4d90124 - 1,
		.flags	= IORESOURCE_MEM,
	},
	[1] = {
		.start	= 66,
		.end	= 66,
		.flags	= IORESOURCE_IRQ | IRQF_TRIGGER_LOW,
	},
};

static struct platform_device usb1_host_device = {
	.name		= "r8a66597_hcd",
	.id		= 1,
	.dev = {
		.dma_mask		= NULL,         /*  not use dma */
		.coherent_dma_mask	= 0xffffffff,
		.platform_data		= &usb1_host_data,
	},
	.num_resources	= ARRAY_SIZE(usb1_host_resources),
	.resource	= usb1_host_resources,
};

/* LCDC */
static struct sh_mobile_lcdc_info lcdc_info = {
	.ch[0] = {
		.interface_type = RGB18,
		.chan = LCDC_CHAN_MAINLCD,
		.bpp = 16,
		.lcd_cfg = {
			.sync = 0, /* hsync and vsync are active low */
		},
		.lcd_size_cfg = { /* 7.0 inch */
			.width = 152,
			.height = 91,
		},
		.board_cfg = {
		},
	}
};

static struct resource lcdc_resources[] = {
	[0] = {
		.name	= "LCDC",
		.start	= 0xfe940000,
		.end	= 0xfe942fff,
		.flags	= IORESOURCE_MEM,
	},
	[1] = {
		.start	= 106,
		.flags	= IORESOURCE_IRQ,
	},
};

static struct platform_device lcdc_device = {
	.name		= "sh_mobile_lcdc_fb",
	.num_resources	= ARRAY_SIZE(lcdc_resources),
	.resource	= lcdc_resources,
	.dev		= {
		.platform_data	= &lcdc_info,
	},
	.archdata = {
		.hwblk_id = HWBLK_LCDC,
	},
};

/* CEU0 */
static struct sh_mobile_ceu_info sh_mobile_ceu0_info = {
	.flags = SH_CEU_FLAG_USE_8BIT_BUS,
};

static struct resource ceu0_resources[] = {
	[0] = {
		.name	= "CEU0",
		.start	= 0xfe910000,
		.end	= 0xfe91009f,
		.flags	= IORESOURCE_MEM,
	},
	[1] = {
		.start  = 52,
		.flags  = IORESOURCE_IRQ,
	},
	[2] = {
		/* place holder for contiguous memory */
	},
};

static struct platform_device ceu0_device = {
	.name		= "sh_mobile_ceu",
	.id             = 0, /* "ceu0" clock */
	.num_resources	= ARRAY_SIZE(ceu0_resources),
	.resource	= ceu0_resources,
	.dev	= {
		.platform_data	= &sh_mobile_ceu0_info,
	},
	.archdata = {
		.hwblk_id = HWBLK_CEU0,
	},
};

/* CEU1 */
static struct sh_mobile_ceu_info sh_mobile_ceu1_info = {
	.flags = SH_CEU_FLAG_USE_8BIT_BUS,
};

static struct resource ceu1_resources[] = {
	[0] = {
		.name	= "CEU1",
		.start	= 0xfe914000,
		.end	= 0xfe91409f,
		.flags	= IORESOURCE_MEM,
	},
	[1] = {
		.start  = 63,
		.flags  = IORESOURCE_IRQ,
	},
	[2] = {
		/* place holder for contiguous memory */
	},
};

static struct platform_device ceu1_device = {
	.name		= "sh_mobile_ceu",
	.id             = 1, /* "ceu1" clock */
	.num_resources	= ARRAY_SIZE(ceu1_resources),
	.resource	= ceu1_resources,
	.dev	= {
		.platform_data	= &sh_mobile_ceu1_info,
	},
	.archdata = {
		.hwblk_id = HWBLK_CEU1,
	},
};

/* I2C device */
static struct i2c_board_info i2c1_devices[] = {
	{
		I2C_BOARD_INFO("r2025sd", 0x32),
	},
};

/* KEYSC */
static struct sh_keysc_info keysc_info = {
	.mode		= SH_KEYSC_MODE_1,
	.scan_timing	= 3,
	.delay		= 50,
	.kycr2_delay	= 100,
	.keycodes	= { KEY_1, 0, 0, 0, 0,
			    KEY_2, 0, 0, 0, 0,
			    KEY_3, 0, 0, 0, 0,
			    KEY_4, 0, 0, 0, 0,
			    KEY_5, 0, 0, 0, 0,
			    KEY_6, 0, 0, 0, 0, },
};

static struct resource keysc_resources[] = {
	[0] = {
		.name	= "KEYSC",
		.start  = 0x044b0000,
		.end    = 0x044b000f,
		.flags  = IORESOURCE_MEM,
	},
	[1] = {
		.start  = 79,
		.flags  = IORESOURCE_IRQ,
	},
};

static struct platform_device keysc_device = {
	.name           = "sh_keysc",
	.id             = 0, /* keysc0 clock */
	.num_resources  = ARRAY_SIZE(keysc_resources),
	.resource       = keysc_resources,
	.dev	= {
		.platform_data	= &keysc_info,
	},
	.archdata = {
		.hwblk_id = HWBLK_KEYSC,
	},
};

<<<<<<< HEAD
/* TouchScreen */
#define IRQ0 32
static int ts_get_pendown_state(void)
{
	int val = 0;
	gpio_free(GPIO_FN_INTC_IRQ0);
	gpio_request(GPIO_PTZ0, NULL);
	gpio_direction_input(GPIO_PTZ0);

	val = gpio_get_value(GPIO_PTZ0);

	gpio_free(GPIO_PTZ0);
	gpio_request(GPIO_FN_INTC_IRQ0, NULL);

	return val ? 0 : 1;
}

static int ts_init(void)
{
	gpio_request(GPIO_FN_INTC_IRQ0, NULL);
	return 0;
}

struct tsc2007_platform_data tsc2007_info = {
	.model			= 2007,
	.x_plate_ohms		= 180,
	.get_pendown_state	= ts_get_pendown_state,
	.init_platform_hw	= ts_init,
};

static struct i2c_board_info ts_i2c_clients = {
	I2C_BOARD_INFO("tsc2007", 0x48),
	.type		= "tsc2007",
	.platform_data	= &tsc2007_info,
	.irq		= IRQ0,
=======
/* SHDI0 */
static struct resource sdhi0_resources[] = {
	[0] = {
		.name	= "SDHI0",
		.start  = 0x04ce0000,
		.end    = 0x04ce01ff,
		.flags  = IORESOURCE_MEM,
	},
	[1] = {
		.start  = 101,
		.flags  = IORESOURCE_IRQ,
	},
};

static struct platform_device sdhi0_device = {
	.name           = "sh_mobile_sdhi",
	.num_resources  = ARRAY_SIZE(sdhi0_resources),
	.resource       = sdhi0_resources,
	.id             = 0,
	.archdata = {
		.hwblk_id = HWBLK_SDHI0,
	},
};

/* SHDI1 */
static struct resource sdhi1_resources[] = {
	[0] = {
		.name	= "SDHI1",
		.start  = 0x04cf0000,
		.end    = 0x04cf01ff,
		.flags  = IORESOURCE_MEM,
	},
	[1] = {
		.start  = 24,
		.flags  = IORESOURCE_IRQ,
	},
};

static struct platform_device sdhi1_device = {
	.name           = "sh_mobile_sdhi",
	.num_resources  = ARRAY_SIZE(sdhi1_resources),
	.resource       = sdhi1_resources,
	.id             = 1,
	.archdata = {
		.hwblk_id = HWBLK_SDHI1,
	},
>>>>>>> 96987d96
};

static struct platform_device *ecovec_devices[] __initdata = {
	&heartbeat_device,
	&nor_flash_device,
	&sh_eth_device,
	&usb0_host_device,
	&usb1_host_device, /* USB1 host support */
	&lcdc_device,
	&ceu0_device,
	&ceu1_device,
	&keysc_device,
	&sdhi0_device,
	&sdhi1_device,
};

#define EEPROM_ADDR 0x50
static u8 mac_read(struct i2c_adapter *a, u8 command)
{
	struct i2c_msg msg[2];
	u8 buf;
	int ret;

	msg[0].addr  = EEPROM_ADDR;
	msg[0].flags = 0;
	msg[0].len   = 1;
	msg[0].buf   = &command;

	msg[1].addr  = EEPROM_ADDR;
	msg[1].flags = I2C_M_RD;
	msg[1].len   = 1;
	msg[1].buf   = &buf;

	ret = i2c_transfer(a, msg, 2);
	if (ret < 0) {
		printk(KERN_ERR "error %d\n", ret);
		buf = 0xff;
	}

	return buf;
}

#define MAC_LEN 6
static void __init sh_eth_init(void)
{
	struct i2c_adapter *a = i2c_get_adapter(1);
	struct clk *eth_clk;
	u8 mac[MAC_LEN];
	int i;

	if (!a) {
		pr_err("can not get I2C 1\n");
		return;
	}

	eth_clk = clk_get(NULL, "eth0");
	if (!eth_clk) {
		pr_err("can not get eth0 clk\n");
		return;
	}

	/* read MAC address frome EEPROM */
	for (i = 0; i < MAC_LEN; i++) {
		mac[i] = mac_read(a, 0x10 + i);
		msleep(10);
	}

	/* clock enable */
	clk_enable(eth_clk);

	/* reset sh-eth */
	ctrl_outl(0x1, SH_ETH_ADDR + 0x0);

	/* set MAC addr */
	ctrl_outl((mac[0] << 24) |
		  (mac[1] << 16) |
		  (mac[2] <<  8) |
		  (mac[3] <<  0), SH_ETH_MAHR);
	ctrl_outl((mac[4] <<  8) |
		  (mac[5] <<  0), SH_ETH_MALR);

	clk_put(eth_clk);
}

#define PORT_HIZA 0xA4050158
#define IODRIVEA  0xA405018A
static int __init arch_setup(void)
{
	/* enable STATUS0, STATUS2 and PDSTATUS */
	gpio_request(GPIO_FN_STATUS0, NULL);
	gpio_request(GPIO_FN_STATUS2, NULL);
	gpio_request(GPIO_FN_PDSTATUS, NULL);

	/* enable SCIFA0 */
	gpio_request(GPIO_FN_SCIF0_TXD, NULL);
	gpio_request(GPIO_FN_SCIF0_RXD, NULL);

	/* enable debug LED */
	gpio_request(GPIO_PTG0, NULL);
	gpio_request(GPIO_PTG1, NULL);
	gpio_request(GPIO_PTG2, NULL);
	gpio_request(GPIO_PTG3, NULL);
	gpio_direction_output(GPIO_PTG0, 0);
	gpio_direction_output(GPIO_PTG1, 0);
	gpio_direction_output(GPIO_PTG2, 0);
	gpio_direction_output(GPIO_PTG3, 0);
	ctrl_outw((ctrl_inw(PORT_HIZA) & ~(0x1 << 1)) , PORT_HIZA);

	/* enable SH-Eth */
	gpio_request(GPIO_PTA1, NULL);
	gpio_direction_output(GPIO_PTA1, 1);
	mdelay(20);

	gpio_request(GPIO_FN_RMII_RXD0,    NULL);
	gpio_request(GPIO_FN_RMII_RXD1,    NULL);
	gpio_request(GPIO_FN_RMII_TXD0,    NULL);
	gpio_request(GPIO_FN_RMII_TXD1,    NULL);
	gpio_request(GPIO_FN_RMII_REF_CLK, NULL);
	gpio_request(GPIO_FN_RMII_TX_EN,   NULL);
	gpio_request(GPIO_FN_RMII_RX_ER,   NULL);
	gpio_request(GPIO_FN_RMII_CRS_DV,  NULL);
	gpio_request(GPIO_FN_MDIO,         NULL);
	gpio_request(GPIO_FN_MDC,          NULL);
	gpio_request(GPIO_FN_LNKSTA,       NULL);

	/* enable USB */
	ctrl_outw(0x0000, 0xA4D80000);
	ctrl_outw(0x0000, 0xA4D90000);
	gpio_request(GPIO_PTB3,  NULL);
	gpio_request(GPIO_PTB4,  NULL);
	gpio_request(GPIO_PTB5,  NULL);
	gpio_direction_input(GPIO_PTB3);
	gpio_direction_output(GPIO_PTB4, 0);
	gpio_direction_output(GPIO_PTB5, 0);
	ctrl_outw(0x0600, 0xa40501d4);
	ctrl_outw(0x0600, 0xa4050192);

	/* enable LCDC */
	gpio_request(GPIO_FN_LCDD23,   NULL);
	gpio_request(GPIO_FN_LCDD22,   NULL);
	gpio_request(GPIO_FN_LCDD21,   NULL);
	gpio_request(GPIO_FN_LCDD20,   NULL);
	gpio_request(GPIO_FN_LCDD19,   NULL);
	gpio_request(GPIO_FN_LCDD18,   NULL);
	gpio_request(GPIO_FN_LCDD17,   NULL);
	gpio_request(GPIO_FN_LCDD16,   NULL);
	gpio_request(GPIO_FN_LCDD15,   NULL);
	gpio_request(GPIO_FN_LCDD14,   NULL);
	gpio_request(GPIO_FN_LCDD13,   NULL);
	gpio_request(GPIO_FN_LCDD12,   NULL);
	gpio_request(GPIO_FN_LCDD11,   NULL);
	gpio_request(GPIO_FN_LCDD10,   NULL);
	gpio_request(GPIO_FN_LCDD9,    NULL);
	gpio_request(GPIO_FN_LCDD8,    NULL);
	gpio_request(GPIO_FN_LCDD7,    NULL);
	gpio_request(GPIO_FN_LCDD6,    NULL);
	gpio_request(GPIO_FN_LCDD5,    NULL);
	gpio_request(GPIO_FN_LCDD4,    NULL);
	gpio_request(GPIO_FN_LCDD3,    NULL);
	gpio_request(GPIO_FN_LCDD2,    NULL);
	gpio_request(GPIO_FN_LCDD1,    NULL);
	gpio_request(GPIO_FN_LCDD0,    NULL);
	gpio_request(GPIO_FN_LCDDISP,  NULL);
	gpio_request(GPIO_FN_LCDHSYN,  NULL);
	gpio_request(GPIO_FN_LCDDCK,   NULL);
	gpio_request(GPIO_FN_LCDVSYN,  NULL);
	gpio_request(GPIO_FN_LCDDON,   NULL);
	gpio_request(GPIO_FN_LCDLCLK,  NULL);
	ctrl_outw((ctrl_inw(PORT_HIZA) & ~0x0001), PORT_HIZA);

	gpio_request(GPIO_PTE6, NULL);
	gpio_request(GPIO_PTU1, NULL);
	gpio_request(GPIO_PTR1, NULL);
	gpio_request(GPIO_PTA2, NULL);
	gpio_direction_input(GPIO_PTE6);
	gpio_direction_output(GPIO_PTU1, 0);
	gpio_direction_output(GPIO_PTR1, 0);
	gpio_direction_output(GPIO_PTA2, 0);

	/* I/O buffer drive ability is low */
	ctrl_outw((ctrl_inw(IODRIVEA) & ~0x00c0) | 0x0040 , IODRIVEA);

	if (gpio_get_value(GPIO_PTE6)) {
		/* DVI */
		lcdc_info.clock_source			= LCDC_CLK_EXTERNAL;
		lcdc_info.ch[0].clock_divider		= 1,
		lcdc_info.ch[0].lcd_cfg.name		= "DVI";
		lcdc_info.ch[0].lcd_cfg.xres		= 1280;
		lcdc_info.ch[0].lcd_cfg.yres		= 720;
		lcdc_info.ch[0].lcd_cfg.left_margin	= 220;
		lcdc_info.ch[0].lcd_cfg.right_margin	= 110;
		lcdc_info.ch[0].lcd_cfg.hsync_len	= 40;
		lcdc_info.ch[0].lcd_cfg.upper_margin	= 20;
		lcdc_info.ch[0].lcd_cfg.lower_margin	= 5;
		lcdc_info.ch[0].lcd_cfg.vsync_len	= 5;

		gpio_set_value(GPIO_PTA2, 1);
		gpio_set_value(GPIO_PTU1, 1);
	} else {
		/* Panel */

		lcdc_info.clock_source			= LCDC_CLK_PERIPHERAL;
		lcdc_info.ch[0].clock_divider		= 2,
		lcdc_info.ch[0].lcd_cfg.name		= "Panel";
		lcdc_info.ch[0].lcd_cfg.xres		= 800;
		lcdc_info.ch[0].lcd_cfg.yres		= 480;
		lcdc_info.ch[0].lcd_cfg.left_margin	= 220;
		lcdc_info.ch[0].lcd_cfg.right_margin	= 110;
		lcdc_info.ch[0].lcd_cfg.hsync_len	= 70;
		lcdc_info.ch[0].lcd_cfg.upper_margin	= 20;
		lcdc_info.ch[0].lcd_cfg.lower_margin	= 5;
		lcdc_info.ch[0].lcd_cfg.vsync_len	= 5;

		gpio_set_value(GPIO_PTR1, 1);

		/* FIXME
		 *
		 * LCDDON control is needed for Panel,
		 * but current sh_mobile_lcdc driver doesn't control it.
		 * It is temporary correspondence
		 */
		gpio_request(GPIO_PTF4, NULL);
		gpio_direction_output(GPIO_PTF4, 1);

		/* enable TouchScreen */
		i2c_register_board_info(0, &ts_i2c_clients, 1);
		set_irq_type(IRQ0, IRQ_TYPE_LEVEL_LOW);
	}

	/* enable CEU0 */
	gpio_request(GPIO_FN_VIO0_D15, NULL);
	gpio_request(GPIO_FN_VIO0_D14, NULL);
	gpio_request(GPIO_FN_VIO0_D13, NULL);
	gpio_request(GPIO_FN_VIO0_D12, NULL);
	gpio_request(GPIO_FN_VIO0_D11, NULL);
	gpio_request(GPIO_FN_VIO0_D10, NULL);
	gpio_request(GPIO_FN_VIO0_D9,  NULL);
	gpio_request(GPIO_FN_VIO0_D8,  NULL);
	gpio_request(GPIO_FN_VIO0_D7,  NULL);
	gpio_request(GPIO_FN_VIO0_D6,  NULL);
	gpio_request(GPIO_FN_VIO0_D5,  NULL);
	gpio_request(GPIO_FN_VIO0_D4,  NULL);
	gpio_request(GPIO_FN_VIO0_D3,  NULL);
	gpio_request(GPIO_FN_VIO0_D2,  NULL);
	gpio_request(GPIO_FN_VIO0_D1,  NULL);
	gpio_request(GPIO_FN_VIO0_D0,  NULL);
	gpio_request(GPIO_FN_VIO0_VD,  NULL);
	gpio_request(GPIO_FN_VIO0_CLK, NULL);
	gpio_request(GPIO_FN_VIO0_FLD, NULL);
	gpio_request(GPIO_FN_VIO0_HD,  NULL);
	platform_resource_setup_memory(&ceu0_device, "ceu0", 4 << 20);

	/* enable CEU1 */
	gpio_request(GPIO_FN_VIO1_D7,  NULL);
	gpio_request(GPIO_FN_VIO1_D6,  NULL);
	gpio_request(GPIO_FN_VIO1_D5,  NULL);
	gpio_request(GPIO_FN_VIO1_D4,  NULL);
	gpio_request(GPIO_FN_VIO1_D3,  NULL);
	gpio_request(GPIO_FN_VIO1_D2,  NULL);
	gpio_request(GPIO_FN_VIO1_D1,  NULL);
	gpio_request(GPIO_FN_VIO1_D0,  NULL);
	gpio_request(GPIO_FN_VIO1_FLD, NULL);
	gpio_request(GPIO_FN_VIO1_HD,  NULL);
	gpio_request(GPIO_FN_VIO1_VD,  NULL);
	gpio_request(GPIO_FN_VIO1_CLK, NULL);
	platform_resource_setup_memory(&ceu1_device, "ceu1", 4 << 20);

	/* enable KEYSC */
	gpio_request(GPIO_FN_KEYOUT5_IN5, NULL);
	gpio_request(GPIO_FN_KEYOUT4_IN6, NULL);
	gpio_request(GPIO_FN_KEYOUT3,     NULL);
	gpio_request(GPIO_FN_KEYOUT2,     NULL);
	gpio_request(GPIO_FN_KEYOUT1,     NULL);
	gpio_request(GPIO_FN_KEYOUT0,     NULL);
	gpio_request(GPIO_FN_KEYIN0,      NULL);

	/* enable user debug switch */
	gpio_request(GPIO_PTR0, NULL);
	gpio_request(GPIO_PTR4, NULL);
	gpio_request(GPIO_PTR5, NULL);
	gpio_request(GPIO_PTR6, NULL);
	gpio_direction_input(GPIO_PTR0);
	gpio_direction_input(GPIO_PTR4);
	gpio_direction_input(GPIO_PTR5);
	gpio_direction_input(GPIO_PTR6);

	/* enable SDHI0 */
	gpio_request(GPIO_FN_SDHI0CD,  NULL);
	gpio_request(GPIO_FN_SDHI0WP,  NULL);
	gpio_request(GPIO_FN_SDHI0CMD, NULL);
	gpio_request(GPIO_FN_SDHI0CLK, NULL);
	gpio_request(GPIO_FN_SDHI0D3,  NULL);
	gpio_request(GPIO_FN_SDHI0D2,  NULL);
	gpio_request(GPIO_FN_SDHI0D1,  NULL);
	gpio_request(GPIO_FN_SDHI0D0,  NULL);

	/* enable SDHI1 */
	gpio_request(GPIO_FN_SDHI1CD,  NULL);
	gpio_request(GPIO_FN_SDHI1WP,  NULL);
	gpio_request(GPIO_FN_SDHI1CMD, NULL);
	gpio_request(GPIO_FN_SDHI1CLK, NULL);
	gpio_request(GPIO_FN_SDHI1D3,  NULL);
	gpio_request(GPIO_FN_SDHI1D2,  NULL);
	gpio_request(GPIO_FN_SDHI1D1,  NULL);
	gpio_request(GPIO_FN_SDHI1D0,  NULL);

	gpio_request(GPIO_PTB6, NULL);
	gpio_request(GPIO_PTB7, NULL);
	gpio_direction_output(GPIO_PTB6, 1);
	gpio_direction_output(GPIO_PTB7, 1);

	/* I/O buffer drive ability is high for SDHI1 */
	ctrl_outw((ctrl_inw(IODRIVEA) & ~0x3000) | 0x2000 , IODRIVEA);

	/* enable I2C device */
	i2c_register_board_info(1, i2c1_devices,
				ARRAY_SIZE(i2c1_devices));

	return platform_add_devices(ecovec_devices,
				    ARRAY_SIZE(ecovec_devices));
}
arch_initcall(arch_setup);

static int __init devices_setup(void)
{
	sh_eth_init();
	return 0;
}
device_initcall(devices_setup);


static struct sh_machine_vector mv_ecovec __initmv = {
	.mv_name	= "R0P7724 (EcoVec)",
};<|MERGE_RESOLUTION|>--- conflicted
+++ resolved
@@ -391,7 +391,6 @@
 	},
 };
 
-<<<<<<< HEAD
 /* TouchScreen */
 #define IRQ0 32
 static int ts_get_pendown_state(void)
@@ -427,7 +426,8 @@
 	.type		= "tsc2007",
 	.platform_data	= &tsc2007_info,
 	.irq		= IRQ0,
-=======
+};
+
 /* SHDI0 */
 static struct resource sdhi0_resources[] = {
 	[0] = {
@@ -474,7 +474,6 @@
 	.archdata = {
 		.hwblk_id = HWBLK_SDHI1,
 	},
->>>>>>> 96987d96
 };
 
 static struct platform_device *ecovec_devices[] __initdata = {
@@ -805,7 +804,6 @@
 }
 device_initcall(devices_setup);
 
-
 static struct sh_machine_vector mv_ecovec __initmv = {
 	.mv_name	= "R0P7724 (EcoVec)",
 };